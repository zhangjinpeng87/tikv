// Copyright 2018 TiKV Project Authors. Licensed under Apache-2.0.

use std::borrow::Borrow;
use std::marker::PhantomData;
use std::time::Duration;
use std::{mem, thread, u64};

use futures::future;
use kvproto::kvrpcpb::{CommandPri, Context, LockInfo};

use crate::storage::kv::with_tls_engine;
use crate::storage::kv::{CbContext, Modify, Result as EngineResult};
<<<<<<< HEAD
use crate::storage::lock_manager::{self, LockMgr};
use crate::storage::mvcc::{Error as MvccError, MvccReader, MvccTxn, MAX_TXN_WRITE_SIZE};
use crate::storage::txn::{sched_pool::*, scheduler::Msg, Error, Result};
use crate::storage::{
    metrics::*, Command, Engine, Error as StorageError, Key, MvccInfo, Result as StorageResult,
    ScanMode, Snapshot, Statistics, StorageCb,
=======
use crate::storage::lock_manager::{self, Lock, LockManager};
use crate::storage::mvcc::{
    Error as MvccError, ErrorInner as MvccErrorInner, Lock as MvccLock, MvccReader, MvccTxn,
    TimeStamp, Write, MAX_TXN_WRITE_SIZE,
};
use crate::storage::txn::{sched_pool::*, scheduler::Msg, Error, ErrorInner, Result};
use crate::storage::types::ProcessResult;
use crate::storage::{
    metrics::{self, KV_COMMAND_KEYWRITE_HISTOGRAM_VEC, SCHED_STAGE_COUNTER_VEC},
    Command, CommandKind, Engine, Error as StorageError, ErrorInner as StorageErrorInner, Key,
    MvccInfo, Result as StorageResult, ScanMode, Snapshot, Statistics, TxnStatus, Value,
>>>>>>> 1aae7209
};
use tikv_util::collections::HashMap;
use tikv_util::time::{Instant, SlowTimer};

// To resolve a key, the write size is about 100~150 bytes, depending on key and value length.
// The write batch will be around 32KB if we scan 256 keys each time.
pub const RESOLVE_LOCK_BATCH_SIZE: usize = 256;

/// Task is a running command.
pub struct Task {
    pub cid: u64,
    pub tag: metrics::CommandKind,

    cmd: Command,
    ts: TimeStamp,
    region_id: u64,
}

impl Task {
    /// Creates a task for a running command.
    pub fn new(cid: u64, cmd: Command) -> Task {
        Task {
            cid,
            tag: cmd.tag(),
            region_id: cmd.ctx.get_region_id(),
            ts: cmd.ts(),
            cmd,
        }
    }

    pub fn cmd(&self) -> &Command {
        &self.cmd
    }

    pub fn priority(&self) -> CommandPri {
        self.cmd.priority()
    }

    pub fn context(&self) -> &Context {
        &self.cmd.ctx
    }
}

pub trait MsgScheduler: Clone + Send + 'static {
    fn on_msg(&self, task: Msg);
}

pub struct Executor<E: Engine, S: MsgScheduler, L: LockManager> {
    // We put time consuming tasks to the thread pool.
    sched_pool: Option<SchedPool>,
    // And the tasks completes we post a completion to the `Scheduler`.
    scheduler: Option<S>,
    // If the task releases some locks, we wake up waiters waiting for them.
    lock_mgr: Option<L>,

    _phantom: PhantomData<E>,
}

impl<E: Engine, S: MsgScheduler, L: LockManager> Executor<E, S, L> {
    pub fn new(scheduler: S, pool: SchedPool, lock_mgr: Option<L>) -> Self {
        Executor {
            sched_pool: Some(pool),
            scheduler: Some(scheduler),
            lock_mgr,
            _phantom: Default::default(),
        }
    }

    fn take_pool(&mut self) -> SchedPool {
        self.sched_pool.take().unwrap()
    }

    fn clone_pool(&mut self) -> SchedPool {
        self.sched_pool.clone().unwrap()
    }

    fn take_scheduler(&mut self) -> S {
        self.scheduler.take().unwrap()
    }

    fn take_lock_mgr(&mut self) -> Option<L> {
        self.lock_mgr.take()
    }

    /// Start the execution of the task.
    pub fn execute(mut self, cb_ctx: CbContext, snapshot: EngineResult<E::Snap>, task: Task) {
        debug!(
            "receive snapshot finish msg";
            "cid" => task.cid, "cb_ctx" => ?cb_ctx
        );

        match snapshot {
            Ok(snapshot) => {
                SCHED_STAGE_COUNTER_VEC.get(task.tag).snapshot_ok.inc();

                self.process_by_worker(cb_ctx, snapshot, task);
            }
            Err(err) => {
                SCHED_STAGE_COUNTER_VEC.get(task.tag).snapshot_err.inc();

                info!("get snapshot failed"; "cid" => task.cid, "err" => ?err);
                self.take_pool()
                    .pool
                    .spawn(move || {
                        notify_scheduler(
                            self.take_scheduler(),
                            Msg::FinishedWithErr {
                                cid: task.cid,
                                err: Error::from(err),
                                tag: task.tag,
                            },
                        );
                        future::ok::<_, ()>(())
                    })
                    .unwrap();
            }
        }
    }

    /// Delivers a command to a worker thread for processing.
    fn process_by_worker(mut self, cb_ctx: CbContext, snapshot: E::Snap, mut task: Task) {
        SCHED_STAGE_COUNTER_VEC.get(task.tag).process.inc();
        debug!(
            "process cmd with snapshot";
            "cid" => task.cid, "cb_ctx" => ?cb_ctx
        );
        let tag = task.tag;
        if let Some(term) = cb_ctx.term {
            task.cmd.ctx.set_term(term);
        }
        let sched_pool = self.clone_pool();
        let readonly = task.cmd.readonly();
        sched_pool
            .pool
            .spawn(move || {
                fail_point!("scheduler_async_snapshot_finish");

                let read_duration = Instant::now_coarse();

                let region_id = task.region_id;
                let ts = task.ts;
                let timer = SlowTimer::new();

                let statistics = if readonly {
                    self.process_read(snapshot, task)
                } else {
                    // Safety: `self.sched_pool` ensures a TLS engine exists.
                    unsafe { with_tls_engine(|engine| self.process_write(engine, snapshot, task)) }
                };
                tls_collect_scan_details(tag.get_str(), &statistics);
                slow_log!(
                    timer,
                    "[region {}] scheduler handle command: {}, ts: {}",
                    region_id,
                    tag,
                    ts
                );

                tls_collect_read_duration(tag.get_str(), read_duration.elapsed());
                future::ok::<_, ()>(())
            })
            .unwrap();
    }

    /// Processes a read command within a worker thread, then posts `ReadFinished` message back to the
    /// `Scheduler`.
    fn process_read(mut self, snapshot: E::Snap, task: Task) -> Statistics {
        fail_point!("txn_before_process_read");
        debug!("process read cmd in worker pool"; "cid" => task.cid);
        let tag = task.tag;
        let cid = task.cid;
        let mut statistics = Statistics::default();
        let pr = match process_read_impl::<E>(task.cmd, snapshot, &mut statistics) {
            Err(e) => ProcessResult::Failed { err: e.into() },
            Ok(pr) => pr,
        };
        notify_scheduler(self.take_scheduler(), Msg::ReadFinished { cid, pr, tag });
        statistics
    }

    /// Processes a write command within a worker thread, then posts either a `WriteFinished`
    /// message if successful or a `FinishedWithErr` message back to the `Scheduler`.
    fn process_write(mut self, engine: &E, snapshot: E::Snap, task: Task) -> Statistics {
        fail_point!("txn_before_process_write");
        let tag = task.tag;
        let cid = task.cid;
        let ts = task.ts;
        let mut statistics = Statistics::default();
        let scheduler = self.take_scheduler();
        let lock_mgr = self.take_lock_mgr();
        let msg = match process_write_impl(task.cmd, snapshot, lock_mgr, &mut statistics) {
            // Initiates an async write operation on the storage engine, there'll be a `WriteFinished`
            // message when it finishes.
            Ok(WriteResult {
                ctx,
                to_be_write,
                rows,
                pr,
                lock_info,
            }) => {
                SCHED_STAGE_COUNTER_VEC.get(tag).write.inc();

                if let Some(lock_info) = lock_info {
                    let (lock, is_first_lock, wait_timeout) = lock_info;
                    Msg::WaitForLock {
                        cid,
                        start_ts: ts,
                        pr,
                        lock,
                        is_first_lock,
                        wait_timeout,
                    }
                } else if to_be_write.is_empty() {
                    Msg::WriteFinished {
                        cid,
                        pr,
                        result: Ok(()),
                        tag,
                    }
                } else {
                    let sched = scheduler.clone();
                    let sched_pool = self.take_pool();
                    // The callback to receive async results of write prepare from the storage engine.
                    let engine_cb = Box::new(move |(_, result)| {
                        sched_pool
                            .pool
                            .spawn(move || {
                                notify_scheduler(
                                    sched,
                                    Msg::WriteFinished {
                                        cid,
                                        pr,
                                        result,
                                        tag,
                                    },
                                );
                                KV_COMMAND_KEYWRITE_HISTOGRAM_VEC
                                    .get(tag)
                                    .observe(rows as f64);
                                future::ok::<_, ()>(())
                            })
                            .unwrap()
                    });

                    if let Err(e) = engine.async_write(&ctx, to_be_write, engine_cb) {
                        SCHED_STAGE_COUNTER_VEC.get(tag).async_write_err.inc();

                        info!("engine async_write failed"; "cid" => cid, "err" => ?e);
                        let err = e.into();
                        Msg::FinishedWithErr { cid, err, tag }
                    } else {
                        return statistics;
                    }
                }
            }
            // Write prepare failure typically means conflicting transactions are detected. Delivers the
            // error to the callback, and releases the latches.
            Err(err) => {
                SCHED_STAGE_COUNTER_VEC.get(tag).prepare_write_err.inc();

                debug!("write command failed at prewrite"; "cid" => cid);
                Msg::FinishedWithErr { cid, err, tag }
            }
        };
        notify_scheduler(scheduler, msg);
        statistics
    }
}

fn process_read_impl<E: Engine>(
    mut cmd: Command,
    snapshot: E::Snap,
    statistics: &mut Statistics,
) -> Result<ProcessResult> {
    let tag = cmd.tag();
<<<<<<< HEAD
    match cmd {
        Command::MvccByKey { .. } => Ok(ProcessResult::MvccKey {
            mvcc: MvccInfo {
                lock: None,
                writes: vec![],
                values: vec![],
            },
        }),
        Command::MvccByStartTs { .. } => Ok(ProcessResult::MvccStartTs { mvcc: None }),
=======
    match cmd.kind {
        CommandKind::MvccByKey { ref key } => {
            let mut reader = MvccReader::new(
                snapshot,
                Some(ScanMode::Forward),
                !cmd.ctx.get_not_fill_cache(),
                cmd.ctx.get_isolation_level(),
            );
            let result = find_mvcc_infos_by_key(&mut reader, key, TimeStamp::max());
            statistics.add(reader.get_statistics());
            let (lock, writes, values) = result?;
            Ok(ProcessResult::MvccKey {
                mvcc: MvccInfo {
                    lock,
                    writes,
                    values,
                },
            })
        }
        CommandKind::MvccByStartTs { start_ts } => {
            let mut reader = MvccReader::new(
                snapshot,
                Some(ScanMode::Forward),
                !cmd.ctx.get_not_fill_cache(),
                cmd.ctx.get_isolation_level(),
            );
            match reader.seek_ts(start_ts)? {
                Some(key) => {
                    let result = find_mvcc_infos_by_key(&mut reader, &key, TimeStamp::max());
                    statistics.add(reader.get_statistics());
                    let (lock, writes, values) = result?;
                    Ok(ProcessResult::MvccStartTs {
                        mvcc: Some((
                            key,
                            MvccInfo {
                                lock,
                                writes,
                                values,
                            },
                        )),
                    })
                }
                None => Ok(ProcessResult::MvccStartTs { mvcc: None }),
            }
        }
>>>>>>> 1aae7209
        // Scans locks with timestamp <= `max_ts`
        CommandKind::ScanLock {
            max_ts,
            ref start_key,
            limit,
            ..
        } => {
            let mut reader = MvccReader::new(
                snapshot,
                Some(ScanMode::Forward),
                !cmd.ctx.get_not_fill_cache(),
                cmd.ctx.get_isolation_level(),
            );
            let result = reader.scan_locks(start_key.as_ref(), |lock| lock.ts <= max_ts, limit);
            statistics.add(reader.get_statistics());
            let (kv_pairs, _) = result?;
            let mut locks = Vec::with_capacity(kv_pairs.len());
            for (key, lock) in kv_pairs {
                let mut lock_info = LockInfo::default();
                lock_info.set_primary_lock(lock.primary);
                lock_info.set_lock_version(lock.ts.into_inner());
                lock_info.set_key(key.into_raw()?);
                lock_info.set_lock_ttl(lock.ttl);
                lock_info.set_txn_size(lock.txn_size);
                locks.push(lock_info);
            }

            tls_collect_keyread_histogram_vec(tag.get_str(), locks.len() as f64);

            Ok(ProcessResult::Locks { locks })
        }
        CommandKind::ResolveLock {
            ref mut txn_status,
            ref scan_key,
            ..
        } => {
            let mut reader = MvccReader::new(
                snapshot,
                Some(ScanMode::Forward),
                !cmd.ctx.get_not_fill_cache(),
                cmd.ctx.get_isolation_level(),
            );
            let result = reader.scan_locks(
                scan_key.as_ref(),
                |lock| txn_status.contains_key(&lock.ts),
                RESOLVE_LOCK_BATCH_SIZE,
            );
            statistics.add(reader.get_statistics());
            let (kv_pairs, has_remain) = result?;
            tls_collect_keyread_histogram_vec(tag.get_str(), kv_pairs.len() as f64);

            if kv_pairs.is_empty() {
                Ok(ProcessResult::Res)
            } else {
                let next_scan_key = if has_remain {
                    // There might be more locks.
                    kv_pairs.last().map(|(k, _lock)| k.clone())
                } else {
                    // All locks are scanned
                    None
                };
                Ok(ProcessResult::NextCommand {
                    cmd: Command {
                        ctx: cmd.ctx.clone(),
                        kind: CommandKind::ResolveLock {
                            txn_status: mem::replace(txn_status, Default::default()),
                            scan_key: next_scan_key,
                            key_locks: kv_pairs,
                        },
                    },
                })
            }
        }
        _ => panic!("unsupported read command"),
    }
}

// If lock_mgr has waiters, there may be some transactions waiting for these keys,
// so calculates keys' hashes to wake up them.
fn gen_key_hashes_if_needed<L: LockManager, K: Borrow<Key>>(
    lock_mgr: &Option<L>,
    keys: &[K],
) -> Option<Vec<u64>> {
    lock_mgr.as_ref().and_then(|lm| {
        if lm.has_waiter() {
            Some(keys.iter().map(|key| key.borrow().gen_hash()).collect())
        } else {
            None
        }
    })
}

// Wake up pessimistic transactions that waiting for these locks
fn wake_up_waiters_if_needed<L: LockManager>(
    lock_mgr: &Option<L>,
    lock_ts: TimeStamp,
    key_hashes: Option<Vec<u64>>,
    commit_ts: TimeStamp,
    is_pessimistic_txn: bool,
) {
    if let Some(lm) = lock_mgr {
        lm.wake_up(lock_ts, key_hashes, commit_ts, is_pessimistic_txn);
    }
}

fn extract_lock_from_result(res: &StorageResult<()>) -> Lock {
    match res {
        Err(StorageError(box StorageErrorInner::Txn(Error(box ErrorInner::Mvcc(MvccError(
            box MvccErrorInner::KeyIsLocked(info),
        )))))) => Lock {
            ts: info.get_lock_version().into(),
            hash: Key::from_raw(info.get_key()).gen_hash(),
        },
        _ => panic!("unexpected mvcc error"),
    }
}

struct WriteResult {
    ctx: Context,
    to_be_write: Vec<Modify>,
    rows: usize,
    pr: ProcessResult,
    // (lock, is_first_lock, wait_timeout)
    lock_info: Option<(lock_manager::Lock, bool, i64)>,
}

fn process_write_impl<S: Snapshot, L: LockManager>(
    cmd: Command,
    snapshot: S,
    lock_mgr: Option<L>,
    statistics: &mut Statistics,
) -> Result<WriteResult> {
    let (pr, to_be_write, rows, ctx, lock_info) = match cmd.kind {
        CommandKind::Prewrite {
            mutations,
            primary,
            start_ts,
            options,
            ..
        } => {
            let mut txn = MvccTxn::new(snapshot, start_ts, !cmd.ctx.get_not_fill_cache())?;
            let mut locks = vec![];
            let rows = mutations.len();

            // If `options.for_update_ts` is 0, the transaction is optimistic
            // or else pessimistic.
            if options.for_update_ts.is_zero() {
                for m in mutations {
                    match txn.prewrite(m, &primary, &options) {
                        Ok(_) => {}
                        e @ Err(MvccError(box MvccErrorInner::KeyIsLocked { .. })) => {
                            locks.push(e.map_err(Error::from).map_err(StorageError::from));
                        }
                        Err(e) => return Err(Error::from(e)),
                    }
                }
            } else {
                for (i, m) in mutations.into_iter().enumerate() {
                    match txn.pessimistic_prewrite(
                        m,
                        &primary,
                        options.is_pessimistic_lock[i],
                        &options,
                    ) {
                        Ok(_) => {}
                        e @ Err(MvccError(box MvccErrorInner::KeyIsLocked { .. })) => {
                            locks.push(e.map_err(Error::from).map_err(StorageError::from));
                        }
                        Err(e) => return Err(Error::from(e)),
                    }
                }
            }

            statistics.add(&txn.take_statistics());
            if locks.is_empty() {
                let pr = ProcessResult::MultiRes { results: vec![] };
                let modifies = txn.into_modifies();
                (pr, modifies, rows, cmd.ctx, None)
            } else {
                // Skip write stage if some keys are locked.
                let pr = ProcessResult::MultiRes { results: locks };
                (pr, vec![], 0, cmd.ctx, None)
            }
        }
        CommandKind::AcquirePessimisticLock {
            keys,
            primary,
            start_ts,
            options,
            ..
        } => {
            let mut txn = MvccTxn::new(snapshot, start_ts, !cmd.ctx.get_not_fill_cache())?;
            let mut locks = vec![];
            let rows = keys.len();
            for (k, should_not_exist) in keys {
                match txn.acquire_pessimistic_lock(k, &primary, should_not_exist, &options) {
                    Ok(_) => {}
                    e @ Err(MvccError(box MvccErrorInner::KeyIsLocked { .. })) => {
                        locks.push(e.map_err(Error::from).map_err(StorageError::from));
                        break;
                    }
                    Err(e) => return Err(Error::from(e)),
                }
            }

            statistics.add(&txn.take_statistics());
            // no conflict
            if locks.is_empty() {
                let pr = ProcessResult::MultiRes { results: vec![] };
                let modifies = txn.into_modifies();
                (pr, modifies, rows, cmd.ctx, None)
            } else {
                let lock = extract_lock_from_result(&locks[0]);
                let pr = ProcessResult::MultiRes { results: locks };
                let lock_info = Some((lock, options.is_first_lock, options.wait_timeout));
                // Wait for lock released
                (pr, vec![], 0, cmd.ctx, lock_info)
            }
        }
        CommandKind::Commit {
            keys,
            lock_ts,
            commit_ts,
            ..
        } => {
            if commit_ts <= lock_ts {
                return Err(Error::from(ErrorInner::InvalidTxnTso {
                    start_ts: lock_ts,
                    commit_ts,
                }));
            }
            // Pessimistic txn needs key_hashes to wake up waiters
            let key_hashes = gen_key_hashes_if_needed(&lock_mgr, &keys);

            let mut txn = MvccTxn::new(snapshot, lock_ts, !cmd.ctx.get_not_fill_cache())?;
            let mut is_pessimistic_txn = false;
            let rows = keys.len();
            for k in keys {
                is_pessimistic_txn = txn.commit(k, commit_ts)?;
            }

            wake_up_waiters_if_needed(
                &lock_mgr,
                lock_ts,
                key_hashes,
                commit_ts,
                is_pessimistic_txn,
            );
            statistics.add(&txn.take_statistics());
            let pr = ProcessResult::TxnStatus {
                txn_status: TxnStatus::committed(commit_ts),
            };
            (pr, txn.into_modifies(), rows, cmd.ctx, None)
        }
        CommandKind::Cleanup {
            key,
            start_ts,
            current_ts,
            ..
        } => {
            let mut keys = vec![key];
            let key_hashes = gen_key_hashes_if_needed(&lock_mgr, &keys);

            let mut txn = MvccTxn::new(snapshot, start_ts, !cmd.ctx.get_not_fill_cache())?;
            let is_pessimistic_txn = txn.cleanup(keys.pop().unwrap(), current_ts)?;

            wake_up_waiters_if_needed(
                &lock_mgr,
                start_ts,
                key_hashes,
                TimeStamp::zero(),
                is_pessimistic_txn,
            );
            statistics.add(&txn.take_statistics());
            (ProcessResult::Res, txn.into_modifies(), 1, cmd.ctx, None)
        }
        CommandKind::Rollback { keys, start_ts, .. } => {
            let key_hashes = gen_key_hashes_if_needed(&lock_mgr, &keys);

            let mut txn = MvccTxn::new(snapshot, start_ts, !cmd.ctx.get_not_fill_cache())?;
            let mut is_pessimistic_txn = false;
            let rows = keys.len();
            for k in keys {
                is_pessimistic_txn = txn.rollback(k)?;
            }

            wake_up_waiters_if_needed(
                &lock_mgr,
                start_ts,
                key_hashes,
                TimeStamp::zero(),
                is_pessimistic_txn,
            );
            statistics.add(&txn.take_statistics());
            (ProcessResult::Res, txn.into_modifies(), rows, cmd.ctx, None)
        }
        CommandKind::PessimisticRollback {
            keys,
            start_ts,
            for_update_ts,
        } => {
            assert!(lock_mgr.is_some());
            let key_hashes = gen_key_hashes_if_needed(&lock_mgr, &keys);

            let mut txn = MvccTxn::new(snapshot, start_ts, !cmd.ctx.get_not_fill_cache())?;
            let rows = keys.len();
            for k in keys {
                txn.pessimistic_rollback(k, for_update_ts)?;
            }

            wake_up_waiters_if_needed(&lock_mgr, start_ts, key_hashes, TimeStamp::zero(), true);
            statistics.add(&txn.take_statistics());
            (
                ProcessResult::MultiRes { results: vec![] },
                txn.into_modifies(),
                rows,
                cmd.ctx,
                None,
            )
        }
        CommandKind::ResolveLock {
            txn_status,
            mut scan_key,
            key_locks,
        } => {
            // Map (txn's start_ts, is_pessimistic_txn) => Option<key_hashes>
            let (mut txn_to_keys, has_waiter) = if let Some(lm) = lock_mgr.as_ref() {
                (Some(HashMap::default()), lm.has_waiter())
            } else {
                (None, false)
            };

            let mut scan_key = scan_key.take();
            let mut modifies: Vec<Modify> = vec![];
            let mut write_size = 0;
            let rows = key_locks.len();
            for (current_key, current_lock) in key_locks {
                if let Some(txn_to_keys) = txn_to_keys.as_mut() {
                    txn_to_keys
                        .entry((current_lock.ts, !current_lock.for_update_ts.is_zero()))
                        .and_modify(|key_hashes: &mut Option<Vec<u64>>| {
                            if let Some(key_hashes) = key_hashes {
                                key_hashes.push(current_key.gen_hash());
                            }
                        })
                        .or_insert_with(|| {
                            if has_waiter {
                                Some(vec![current_key.gen_hash()])
                            } else {
                                None
                            }
                        });
                }

                let mut txn = MvccTxn::new(
                    snapshot.clone(),
                    current_lock.ts,
                    !cmd.ctx.get_not_fill_cache(),
                )?;
                let status = txn_status.get(&current_lock.ts);
                let commit_ts = match status {
                    Some(ts) => *ts,
                    None => panic!("txn status {} not found.", current_lock.ts),
                };
                if !commit_ts.is_zero() {
                    if current_lock.ts >= commit_ts {
                        return Err(Error::from(ErrorInner::InvalidTxnTso {
                            start_ts: current_lock.ts,
                            commit_ts,
                        }));
                    }
                    txn.commit(current_key.clone(), commit_ts)?;
                } else {
                    txn.rollback(current_key.clone())?;
                }
                write_size += txn.write_size();

                statistics.add(&txn.take_statistics());
                modifies.append(&mut txn.into_modifies());

                if write_size >= MAX_TXN_WRITE_SIZE {
                    scan_key = Some(current_key);
                    break;
                }
            }
            if let Some(txn_to_keys) = txn_to_keys {
                txn_to_keys
                    .into_iter()
                    .for_each(|((ts, is_pessimistic_txn), key_hashes)| {
                        wake_up_waiters_if_needed(
                            &lock_mgr,
                            ts,
                            key_hashes,
                            TimeStamp::zero(),
                            is_pessimistic_txn,
                        );
                    });
            }

            let pr = if scan_key.is_none() {
                ProcessResult::Res
            } else {
                ProcessResult::NextCommand {
                    cmd: Command {
                        ctx: cmd.ctx.clone(),
                        kind: CommandKind::ResolveLock {
                            txn_status,
                            scan_key: scan_key.take(),
                            key_locks: vec![],
                        },
                    },
                }
            };

            (pr, modifies, rows, cmd.ctx, None)
        }
        CommandKind::ResolveLockLite {
            start_ts,
            commit_ts,
            resolve_keys,
        } => {
            let key_hashes = gen_key_hashes_if_needed(&lock_mgr, &resolve_keys);

            let mut txn = MvccTxn::new(snapshot.clone(), start_ts, !cmd.ctx.get_not_fill_cache())?;
            let rows = resolve_keys.len();
            let mut is_pessimistic_txn = false;
            // ti-client guarantees the size of resolve_keys will not too large, so no necessary
            // to control the write_size as ResolveLock.
            for key in resolve_keys {
                if !commit_ts.is_zero() {
                    is_pessimistic_txn = txn.commit(key, commit_ts)?;
                } else {
                    is_pessimistic_txn = txn.rollback(key)?;
                }
            }

            wake_up_waiters_if_needed(
                &lock_mgr,
                start_ts,
                key_hashes,
                commit_ts,
                is_pessimistic_txn,
            );
            statistics.add(&txn.take_statistics());
            (ProcessResult::Res, txn.into_modifies(), rows, cmd.ctx, None)
        }
        CommandKind::TxnHeartBeat {
            primary_key,
            start_ts,
            advise_ttl,
        } => {
            // TxnHeartBeat never remove locks. No need to wake up waiters.
            let mut txn = MvccTxn::new(snapshot.clone(), start_ts, !cmd.ctx.get_not_fill_cache())?;
            let lock_ttl = txn.txn_heart_beat(primary_key, advise_ttl)?;

            statistics.add(&txn.take_statistics());
            let pr = ProcessResult::TxnStatus {
                txn_status: TxnStatus::uncommitted(lock_ttl, TimeStamp::zero()),
            };
            (pr, txn.into_modifies(), 1, cmd.ctx, None)
        }
        CommandKind::CheckTxnStatus {
            primary_key,
            lock_ts,
            caller_start_ts,
            current_ts,
            rollback_if_not_exist,
        } => {
            let mut txn = MvccTxn::new(snapshot.clone(), lock_ts, !cmd.ctx.get_not_fill_cache())?;
            let (txn_status, is_pessimistic_txn) = txn.check_txn_status(
                primary_key.clone(),
                caller_start_ts,
                current_ts,
                rollback_if_not_exist,
            )?;

            // The lock is possibly resolved here only when the `check_txn_status` cleaned up the
            // lock, and this may happen only when it returns `TtlExpire` or `LockNotExist`.
            match txn_status {
                TxnStatus::TtlExpire | TxnStatus::LockNotExist => {
                    let key_hashes = gen_key_hashes_if_needed(&lock_mgr, &[&primary_key]);
                    wake_up_waiters_if_needed(
                        &lock_mgr,
                        lock_ts,
                        key_hashes,
                        TimeStamp::zero(),
                        is_pessimistic_txn,
                    );
                }
                TxnStatus::Rollbacked
                | TxnStatus::Committed { .. }
                | TxnStatus::Uncommitted { .. } => {}
            };

            statistics.add(&txn.take_statistics());
            let pr = ProcessResult::TxnStatus { txn_status };
            (pr, txn.into_modifies(), 1, cmd.ctx, None)
        }
        CommandKind::Pause { duration, .. } => {
            thread::sleep(Duration::from_millis(duration));
            (ProcessResult::Res, vec![], 0, cmd.ctx, None)
        }
        _ => panic!("unsupported write command"),
    };

    Ok(WriteResult {
        ctx,
        to_be_write,
        rows,
        pr,
        lock_info,
    })
}

pub fn notify_scheduler<S: MsgScheduler>(scheduler: S, msg: Msg) {
    scheduler.on_msg(msg);
<<<<<<< HEAD
=======
}

type LockWritesVals = (
    Option<MvccLock>,
    Vec<(TimeStamp, Write)>,
    Vec<(TimeStamp, Value)>,
);

fn find_mvcc_infos_by_key<S: Snapshot>(
    reader: &mut MvccReader<S>,
    key: &Key,
    mut ts: TimeStamp,
) -> Result<LockWritesVals> {
    let mut writes = vec![];
    let mut values = vec![];
    let lock = reader.load_lock(key)?;
    loop {
        let opt = reader.seek_write(key, ts)?;
        match opt {
            Some((commit_ts, write)) => {
                ts = commit_ts.prev();
                writes.push((commit_ts, write));
            }
            None => break,
        };
    }
    for (ts, v) in reader.scan_values_in_default(key)? {
        values.push((ts, v));
    }
    Ok((lock, writes, values))
}

#[cfg(test)]
mod tests {
    use super::*;

    #[test]
    fn test_extract_lock_from_result() {
        let raw_key = b"key".to_vec();
        let key = Key::from_raw(&raw_key);
        let ts = 100;
        let mut info = LockInfo::default();
        info.set_key(raw_key);
        info.set_lock_version(ts);
        info.set_lock_ttl(100);
        let case = StorageError::from(StorageErrorInner::Txn(Error::from(ErrorInner::Mvcc(
            MvccError::from(MvccErrorInner::KeyIsLocked(info)),
        ))));
        let lock = extract_lock_from_result(&Err(case));
        assert_eq!(lock.ts, ts.into());
        assert_eq!(lock.hash, key.gen_hash());
    }
>>>>>>> 1aae7209
}<|MERGE_RESOLUTION|>--- conflicted
+++ resolved
@@ -10,26 +10,17 @@
 
 use crate::storage::kv::with_tls_engine;
 use crate::storage::kv::{CbContext, Modify, Result as EngineResult};
-<<<<<<< HEAD
-use crate::storage::lock_manager::{self, LockMgr};
-use crate::storage::mvcc::{Error as MvccError, MvccReader, MvccTxn, MAX_TXN_WRITE_SIZE};
-use crate::storage::txn::{sched_pool::*, scheduler::Msg, Error, Result};
-use crate::storage::{
-    metrics::*, Command, Engine, Error as StorageError, Key, MvccInfo, Result as StorageResult,
-    ScanMode, Snapshot, Statistics, StorageCb,
-=======
 use crate::storage::lock_manager::{self, Lock, LockManager};
 use crate::storage::mvcc::{
-    Error as MvccError, ErrorInner as MvccErrorInner, Lock as MvccLock, MvccReader, MvccTxn,
-    TimeStamp, Write, MAX_TXN_WRITE_SIZE,
+    Error as MvccError, ErrorInner as MvccErrorInner, MvccReader, MvccTxn, TimeStamp, Write,
+    MAX_TXN_WRITE_SIZE,
 };
 use crate::storage::txn::{sched_pool::*, scheduler::Msg, Error, ErrorInner, Result};
 use crate::storage::types::ProcessResult;
 use crate::storage::{
     metrics::{self, KV_COMMAND_KEYWRITE_HISTOGRAM_VEC, SCHED_STAGE_COUNTER_VEC},
     Command, CommandKind, Engine, Error as StorageError, ErrorInner as StorageErrorInner, Key,
-    MvccInfo, Result as StorageResult, ScanMode, Snapshot, Statistics, TxnStatus, Value,
->>>>>>> 1aae7209
+    MvccInfo, Result as StorageResult, ScanMode, Snapshot, Statistics, TxnStatus,
 };
 use tikv_util::collections::HashMap;
 use tikv_util::time::{Instant, SlowTimer};
@@ -305,63 +296,15 @@
     statistics: &mut Statistics,
 ) -> Result<ProcessResult> {
     let tag = cmd.tag();
-<<<<<<< HEAD
-    match cmd {
-        Command::MvccByKey { .. } => Ok(ProcessResult::MvccKey {
+    match cmd.kind {
+        CommandKind::MvccByKey { .. } => Ok(ProcessResult::MvccKey {
             mvcc: MvccInfo {
                 lock: None,
                 writes: vec![],
                 values: vec![],
             },
         }),
-        Command::MvccByStartTs { .. } => Ok(ProcessResult::MvccStartTs { mvcc: None }),
-=======
-    match cmd.kind {
-        CommandKind::MvccByKey { ref key } => {
-            let mut reader = MvccReader::new(
-                snapshot,
-                Some(ScanMode::Forward),
-                !cmd.ctx.get_not_fill_cache(),
-                cmd.ctx.get_isolation_level(),
-            );
-            let result = find_mvcc_infos_by_key(&mut reader, key, TimeStamp::max());
-            statistics.add(reader.get_statistics());
-            let (lock, writes, values) = result?;
-            Ok(ProcessResult::MvccKey {
-                mvcc: MvccInfo {
-                    lock,
-                    writes,
-                    values,
-                },
-            })
-        }
-        CommandKind::MvccByStartTs { start_ts } => {
-            let mut reader = MvccReader::new(
-                snapshot,
-                Some(ScanMode::Forward),
-                !cmd.ctx.get_not_fill_cache(),
-                cmd.ctx.get_isolation_level(),
-            );
-            match reader.seek_ts(start_ts)? {
-                Some(key) => {
-                    let result = find_mvcc_infos_by_key(&mut reader, &key, TimeStamp::max());
-                    statistics.add(reader.get_statistics());
-                    let (lock, writes, values) = result?;
-                    Ok(ProcessResult::MvccStartTs {
-                        mvcc: Some((
-                            key,
-                            MvccInfo {
-                                lock,
-                                writes,
-                                values,
-                            },
-                        )),
-                    })
-                }
-                None => Ok(ProcessResult::MvccStartTs { mvcc: None }),
-            }
-        }
->>>>>>> 1aae7209
+        CommandKind::MvccByStartTs { .. } => Ok(ProcessResult::MvccStartTs { mvcc: None }),
         // Scans locks with timestamp <= `max_ts`
         CommandKind::ScanLock {
             max_ts,
@@ -878,59 +821,4 @@
 
 pub fn notify_scheduler<S: MsgScheduler>(scheduler: S, msg: Msg) {
     scheduler.on_msg(msg);
-<<<<<<< HEAD
-=======
-}
-
-type LockWritesVals = (
-    Option<MvccLock>,
-    Vec<(TimeStamp, Write)>,
-    Vec<(TimeStamp, Value)>,
-);
-
-fn find_mvcc_infos_by_key<S: Snapshot>(
-    reader: &mut MvccReader<S>,
-    key: &Key,
-    mut ts: TimeStamp,
-) -> Result<LockWritesVals> {
-    let mut writes = vec![];
-    let mut values = vec![];
-    let lock = reader.load_lock(key)?;
-    loop {
-        let opt = reader.seek_write(key, ts)?;
-        match opt {
-            Some((commit_ts, write)) => {
-                ts = commit_ts.prev();
-                writes.push((commit_ts, write));
-            }
-            None => break,
-        };
-    }
-    for (ts, v) in reader.scan_values_in_default(key)? {
-        values.push((ts, v));
-    }
-    Ok((lock, writes, values))
-}
-
-#[cfg(test)]
-mod tests {
-    use super::*;
-
-    #[test]
-    fn test_extract_lock_from_result() {
-        let raw_key = b"key".to_vec();
-        let key = Key::from_raw(&raw_key);
-        let ts = 100;
-        let mut info = LockInfo::default();
-        info.set_key(raw_key);
-        info.set_lock_version(ts);
-        info.set_lock_ttl(100);
-        let case = StorageError::from(StorageErrorInner::Txn(Error::from(ErrorInner::Mvcc(
-            MvccError::from(MvccErrorInner::KeyIsLocked(info)),
-        ))));
-        let lock = extract_lock_from_result(&Err(case));
-        assert_eq!(lock.ts, ts.into());
-        assert_eq!(lock.hash, key.gen_hash());
-    }
->>>>>>> 1aae7209
 }