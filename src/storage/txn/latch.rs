--- conflicted
+++ resolved
@@ -5,11 +5,9 @@
 use std::hash::{Hash, Hasher};
 use std::usize;
 
-<<<<<<< HEAD
 use spin::Mutex;
-=======
+
 const WAITING_LIST_SHRINK_SIZE: usize = 32;
->>>>>>> a3071621
 
 /// Latch which is used to serialize accesses to resources hashed to the same slot.
 ///
