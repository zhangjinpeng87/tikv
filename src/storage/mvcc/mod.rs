--- conflicted
+++ resolved
@@ -36,15 +36,9 @@
             cause(err)
             description(err.description())
         }
-<<<<<<< HEAD
-        KeyIsLocked {key: Vec<u8>, primary: Vec<u8>, ts: u64, ttl: u64, txn_size: u64} {
+        KeyIsLocked { key: Vec<u8>, primary: Vec<u8>, ts: u64, ttl: u64, txn_size: u64 } {
             description("key is locked (backoff or cleanup)")
-            display("key is locked (backoff or cleanup) {}-{}@{} ttl {} txn_size {}",
-=======
-        KeyIsLocked { key: Vec<u8>, primary: Vec<u8>, ts: u64, ttl: u64 } {
-            description("key is locked (backoff or cleanup)")
-            display("key is locked (backoff or cleanup) {:?}-{:?}@{} ttl {}",
->>>>>>> 011cdffa
+            display("key is locked (backoff or cleanup) {:?}-{:?}@{} ttl {} txn_size {}",
                         escape(key),
                         escape(primary),
                         ts,
