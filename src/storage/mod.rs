// Copyright 2016 TiKV Project Authors. Licensed under Apache-2.0.

pub mod config;
pub mod gc_worker;
pub mod kv;
pub mod lock_manager;
mod metrics;
pub mod mvcc;
pub mod readpool_impl;
pub mod txn;
pub mod types;

use std::fmt::{self, Debug, Display, Formatter};
use std::io::Error as IoError;
use std::sync::{atomic, Arc, Mutex};
use std::{cmp, error, u64};

use engine::rocks::DB;
use engine::{IterOption, DATA_KEY_PREFIX_LEN};
use futures::{future, Future};
use kvproto::errorpb;
use kvproto::kvrpcpb::{CommandPri, Context, KeyRange, LockInfo};

use crate::server::readpool::{self, Builder as ReadPoolBuilder, ReadPool};
use crate::server::ServerRaftStoreRouter;
use tikv_util::collections::HashMap;

use self::gc_worker::GCWorker;
use self::metrics::*;
use self::mvcc::Lock;

pub use self::config::{BlockCacheConfig, Config, DEFAULT_DATA_DIR, DEFAULT_ROCKSDB_SUB_DIR};
pub use self::gc_worker::{AutoGCConfig, GCSafePointProvider};
pub use self::kv::raftkv::RaftKv;
pub use self::kv::{
    destroy_tls_engine, set_tls_engine, with_tls_engine, CFStatistics, Cursor, CursorBuilder,
    Engine, Error as EngineError, FlowStatistics, Iterator, Modify, RegionInfoProvider,
    RocksEngine, ScanMode, Snapshot, Statistics, StatisticsSummary, TestEngineBuilder,
};
use self::lock_manager::{DetectorScheduler, WaiterMgrScheduler};
pub use self::mvcc::Scanner as StoreScanner;
pub use self::readpool_impl::*;
use self::txn::scheduler::Scheduler as TxnScheduler;
pub use self::txn::{FixtureStore, FixtureStoreScanner};
pub use self::txn::{Msg, Scanner, Scheduler, SnapshotStore, Store};
pub use self::types::{Key, KvPair, MvccInfo, Value};
pub type Callback<T> = Box<dyn FnOnce(Result<T>) + Send>;

// Short value max len must <= 255.
pub const SHORT_VALUE_MAX_LEN: usize = 64;
pub const SHORT_VALUE_PREFIX: u8 = b'v';
<<<<<<< HEAD
pub const TXN_SIZE_PREFIX: u8 = b't';
=======
pub const PESSIMISTIC_TXN: u8 = b'p';
>>>>>>> 011cdffa

use engine::{CfName, ALL_CFS, CF_DEFAULT, CF_LOCK, CF_WRITE, DATA_CFS};

pub fn is_short_value(value: &[u8]) -> bool {
    value.len() <= SHORT_VALUE_MAX_LEN
}

#[derive(Debug, Clone)]
pub enum Mutation {
    Put((Key, Value)),
    Delete(Key),
    Lock(Key),
    Insert((Key, Value)), // has a constraint that key should not exist.
}

#[allow(clippy::match_same_arms)]
impl Mutation {
    pub fn key(&self) -> &Key {
        match *self {
            Mutation::Put((ref key, _)) => key,
            Mutation::Delete(ref key) => key,
            Mutation::Lock(ref key) => key,
            Mutation::Insert((ref key, _)) => key,
        }
    }
}

pub enum StorageCb {
    Boolean(Callback<()>),
    Booleans(Callback<Vec<Result<()>>>),
    MvccInfoByKey(Callback<MvccInfo>),
    MvccInfoByStartTs(Callback<Option<(Key, MvccInfo)>>),
    Locks(Callback<Vec<LockInfo>>),
}

pub enum Command {
    Prewrite {
        ctx: Context,
        mutations: Vec<Mutation>,
        primary: Vec<u8>,
        start_ts: u64,
        options: Options,
    },
    AcquirePessimisticLock {
        ctx: Context,
        keys: Vec<(Key, bool)>,
        primary: Vec<u8>,
        start_ts: u64,
        for_update_ts: u64,
        options: Options,
    },
    Commit {
        ctx: Context,
        keys: Vec<Key>,
        lock_ts: u64,
        commit_ts: u64,
    },
    Cleanup {
        ctx: Context,
        key: Key,
        start_ts: u64,
    },
    Rollback {
        ctx: Context,
        keys: Vec<Key>,
        start_ts: u64,
    },
    ScanLock {
        ctx: Context,
        max_ts: u64,
        start_key: Option<Key>,
        limit: usize,
    },
    ResolveLock {
        ctx: Context,
        txn_status: HashMap<u64, u64>,
        scan_key: Option<Key>,
        key_locks: Vec<(Key, Lock)>,
    },
    ResolveLockLite {
        ctx: Context,
        start_ts: u64,
        commit_ts: u64,
        resolve_keys: Vec<Key>,
    },
    DeleteRange {
        ctx: Context,
        start_key: Key,
        end_key: Key,
    },
    // only for test, keep the latches of keys for a while
    Pause {
        ctx: Context,
        keys: Vec<Key>,
        duration: u64,
    },
    MvccByKey {
        ctx: Context,
        key: Key,
    },
    MvccByStartTs {
        ctx: Context,
        start_ts: u64,
    },
}

impl Display for Command {
    fn fmt(&self, f: &mut Formatter<'_>) -> fmt::Result {
        match *self {
            Command::Prewrite {
                ref ctx,
                ref mutations,
                start_ts,
                ..
            } => write!(
                f,
                "kv::command::prewrite mutations({}) @ {} | {:?}",
                mutations.len(),
                start_ts,
                ctx
            ),
            Command::AcquirePessimisticLock {
                ref ctx,
                ref keys,
                start_ts,
                for_update_ts,
                ..
            } => write!(
                f,
                "kv::command::acquirepessimisticlock keys({}) @ {},{} | {:?}",
                keys.len(),
                start_ts,
                for_update_ts,
                ctx
            ),
            Command::Commit {
                ref ctx,
                ref keys,
                lock_ts,
                commit_ts,
                ..
            } => write!(
                f,
                "kv::command::commit {} {} -> {} | {:?}",
                keys.len(),
                lock_ts,
                commit_ts,
                ctx
            ),
            Command::Cleanup {
                ref ctx,
                ref key,
                start_ts,
                ..
            } => write!(f, "kv::command::cleanup {} @ {} | {:?}", key, start_ts, ctx),
            Command::Rollback {
                ref ctx,
                ref keys,
                start_ts,
                ..
            } => write!(
                f,
                "kv::command::rollback keys({}) @ {} | {:?}",
                keys.len(),
                start_ts,
                ctx
            ),
            Command::ScanLock {
                ref ctx,
                max_ts,
                ref start_key,
                limit,
                ..
            } => write!(
                f,
                "kv::scan_lock {:?} {} @ {} | {:?}",
                start_key, limit, max_ts, ctx
            ),
            Command::ResolveLock { .. } => write!(f, "kv::resolve_lock"),
            Command::ResolveLockLite { .. } => write!(f, "kv::resolve_lock_lite"),
            Command::DeleteRange {
                ref ctx,
                ref start_key,
                ref end_key,
            } => write!(
                f,
                "kv::command::delete range [{:?}, {:?}) | {:?}",
                start_key, end_key, ctx
            ),
            Command::Pause {
                ref ctx,
                ref keys,
                duration,
            } => write!(
                f,
                "kv::command::pause keys:({}) {} ms | {:?}",
                keys.len(),
                duration,
                ctx
            ),
            Command::MvccByKey { ref ctx, ref key } => {
                write!(f, "kv::command::mvccbykey {:?} | {:?}", key, ctx)
            }
            Command::MvccByStartTs {
                ref ctx,
                ref start_ts,
            } => write!(f, "kv::command::mvccbystartts {:?} | {:?}", start_ts, ctx),
        }
    }
}

impl Debug for Command {
    fn fmt(&self, f: &mut Formatter<'_>) -> fmt::Result {
        write!(f, "{}", self)
    }
}

pub const CMD_TAG_GC: &str = "gc";
pub const CMD_TAG_UNSAFE_DESTROY_RANGE: &str = "unsafe_destroy_range";

impl Command {
    pub fn readonly(&self) -> bool {
        match *self {
            Command::ScanLock { .. } |
            // DeleteRange only called by DDL bg thread after table is dropped and
            // must guarantee that there is no other read or write on these keys, so
            // we can treat DeleteRange as readonly Command.
            Command::DeleteRange { .. } |
            Command::MvccByKey { .. } |
            Command::MvccByStartTs { .. } => true,
            Command::ResolveLock { ref key_locks, .. } => key_locks.is_empty(),
            _ => false,
        }
    }

    pub fn priority(&self) -> CommandPri {
        self.get_context().get_priority()
    }

    pub fn is_sys_cmd(&self) -> bool {
        match *self {
            Command::ScanLock { .. } | Command::ResolveLock { .. } => true,
            _ => false,
        }
    }

    pub fn priority_tag(&self) -> &'static str {
        match self.get_context().get_priority() {
            CommandPri::Low => "low",
            CommandPri::Normal => "normal",
            CommandPri::High => "high",
        }
    }

    pub fn need_flow_control(&self) -> bool {
        !self.readonly() && self.priority() != CommandPri::High
    }

    pub fn tag(&self) -> &'static str {
        match *self {
            Command::Prewrite { .. } => "prewrite",
            Command::AcquirePessimisticLock { .. } => "pessimistic_lock",
            Command::Commit { .. } => "commit",
            Command::Cleanup { .. } => "cleanup",
            Command::Rollback { .. } => "rollback",
            Command::ScanLock { .. } => "scan_lock",
            Command::ResolveLock { .. } => "resolve_lock",
            Command::ResolveLockLite { .. } => "resolve_lock_lite",
            Command::DeleteRange { .. } => "delete_range",
            Command::Pause { .. } => "pause",
            Command::MvccByKey { .. } => "key_mvcc",
            Command::MvccByStartTs { .. } => "start_ts_mvcc",
        }
    }

    pub fn ts(&self) -> u64 {
        match *self {
            Command::Prewrite { start_ts, .. }
            | Command::AcquirePessimisticLock { start_ts, .. }
            | Command::Cleanup { start_ts, .. }
            | Command::Rollback { start_ts, .. }
            | Command::MvccByStartTs { start_ts, .. } => start_ts,
            Command::Commit { lock_ts, .. } => lock_ts,
            Command::ScanLock { max_ts, .. } => max_ts,
            Command::ResolveLockLite { start_ts, .. } => start_ts,
            Command::ResolveLock { .. }
            | Command::DeleteRange { .. }
            | Command::Pause { .. }
            | Command::MvccByKey { .. } => 0,
        }
    }

    pub fn get_context(&self) -> &Context {
        match *self {
            Command::Prewrite { ref ctx, .. }
            | Command::AcquirePessimisticLock { ref ctx, .. }
            | Command::Commit { ref ctx, .. }
            | Command::Cleanup { ref ctx, .. }
            | Command::Rollback { ref ctx, .. }
            | Command::ScanLock { ref ctx, .. }
            | Command::ResolveLock { ref ctx, .. }
            | Command::ResolveLockLite { ref ctx, .. }
            | Command::DeleteRange { ref ctx, .. }
            | Command::Pause { ref ctx, .. }
            | Command::MvccByKey { ref ctx, .. }
            | Command::MvccByStartTs { ref ctx, .. } => ctx,
        }
    }

    pub fn mut_context(&mut self) -> &mut Context {
        match *self {
            Command::Prewrite { ref mut ctx, .. }
            | Command::AcquirePessimisticLock { ref mut ctx, .. }
            | Command::Commit { ref mut ctx, .. }
            | Command::Cleanup { ref mut ctx, .. }
            | Command::Rollback { ref mut ctx, .. }
            | Command::ScanLock { ref mut ctx, .. }
            | Command::ResolveLock { ref mut ctx, .. }
            | Command::ResolveLockLite { ref mut ctx, .. }
            | Command::DeleteRange { ref mut ctx, .. }
            | Command::Pause { ref mut ctx, .. }
            | Command::MvccByKey { ref mut ctx, .. }
            | Command::MvccByStartTs { ref mut ctx, .. } => ctx,
        }
    }

    pub fn write_bytes(&self) -> usize {
        let mut bytes = 0;
        match *self {
            Command::Prewrite { ref mutations, .. } => {
                for m in mutations {
                    match *m {
                        Mutation::Put((ref key, ref value))
                        | Mutation::Insert((ref key, ref value)) => {
                            bytes += key.as_encoded().len();
                            bytes += value.len();
                        }
                        Mutation::Delete(ref key) | Mutation::Lock(ref key) => {
                            bytes += key.as_encoded().len();
                        }
                    }
                }
            }
            Command::AcquirePessimisticLock { ref keys, .. } => {
                for (key, _) in keys {
                    bytes += key.as_encoded().len();
                }
            }
            Command::Commit { ref keys, .. }
            | Command::Rollback { ref keys, .. }
            | Command::Pause { ref keys, .. } => {
                for key in keys {
                    bytes += key.as_encoded().len();
                }
            }
            Command::ResolveLock { ref key_locks, .. } => {
                for lock in key_locks {
                    bytes += lock.0.as_encoded().len();
                }
            }
            Command::ResolveLockLite {
                ref resolve_keys, ..
            } => {
                for k in resolve_keys {
                    bytes += k.as_encoded().len();
                }
            }
            Command::Cleanup { ref key, .. } => {
                bytes += key.as_encoded().len();
            }
            _ => {}
        }
        bytes
    }
}

#[derive(Clone, Default)]
pub struct Options {
    pub lock_ttl: u64,
    pub skip_constraint_check: bool,
    pub key_only: bool,
    pub reverse_scan: bool,
<<<<<<< HEAD
    // How many keys this transaction involved.
    pub txn_size: u64,
=======
    pub is_first_lock: bool,
    pub is_pessimistic_lock: Vec<bool>,
>>>>>>> 011cdffa
}

impl Options {
    pub fn new(lock_ttl: u64, skip_constraint_check: bool, key_only: bool) -> Options {
        Options {
            lock_ttl,
            skip_constraint_check,
            key_only,
            reverse_scan: false,
<<<<<<< HEAD
            txn_size: 0,
=======
            is_first_lock: false,
            is_pessimistic_lock: vec![],
>>>>>>> 011cdffa
        }
    }

    pub fn reverse_scan(mut self) -> Options {
        self.reverse_scan = true;
        self
    }
}

/// A builder to build a temporary `Storage<E>`.
///
/// Only used for test purpose.
#[must_use]
pub struct TestStorageBuilder<E: Engine> {
    engine: E,
    config: Config,
    local_storage: Option<Arc<DB>>,
    raft_store_router: Option<ServerRaftStoreRouter>,
}

impl TestStorageBuilder<RocksEngine> {
    /// Build `Storage<RocksEngine>`.
    pub fn new() -> Self {
        Self {
            engine: TestEngineBuilder::new().build().unwrap(),
            config: Config::default(),
            local_storage: None,
            raft_store_router: None,
        }
    }
}

impl<E: Engine> TestStorageBuilder<E> {
    pub fn from_engine(engine: E) -> Self {
        Self {
            engine,
            config: Config::default(),
            local_storage: None,
            raft_store_router: None,
        }
    }

    /// Customize the config of the `Storage`.
    ///
    /// By default, `Config::default()` will be used.
    pub fn config(mut self, config: Config) -> Self {
        self.config = config;
        self
    }

    /// Set local storage for GCWorker.
    ///
    /// By default, `None` will be used.
    pub fn local_storage(mut self, local_storage: Arc<DB>) -> Self {
        self.local_storage = Some(local_storage);
        self
    }

    /// Set raft store router for GCWorker.
    ///
    /// By default, `None` will be used.
    pub fn raft_store_router(mut self, raft_store_router: ServerRaftStoreRouter) -> Self {
        self.raft_store_router = Some(raft_store_router);
        self
    }

    /// Build a `Storage<E>`.
    pub fn build(self) -> Result<Storage<E>> {
        let engine = Arc::new(Mutex::new(self.engine.clone()));
        let read_pool = ReadPoolBuilder::from_config(&readpool::Config::default_for_test())
            .after_start(move || set_tls_engine(engine.lock().unwrap().clone()))
            .before_stop(|| destroy_tls_engine::<E>())
            .build();
        Storage::from_engine(
            self.engine,
            &self.config,
            read_pool,
            self.local_storage,
            self.raft_store_router,
            None,
            None,
        )
    }
}

/// `Storage` implements transactional KV APIs and raw KV APIs on a given `Engine`. An `Engine`
/// provides low level KV functionality. `Engine` has multiple implementations. When a TiKV server
/// is running, a `RaftKv` will be the underlying `Engine` of `Storage`. The other two types of
/// engines are for test purpose.
///
/// `Storage` is reference counted and cloning `Storage` will just increase the reference counter.
/// Storage resources (i.e. threads, engine) will be released when all references are dropped.
///
/// Notice that read and write methods may not be performed over full data in most cases, i.e. when
/// underlying engine is `RaftKv`, which limits data access in the range of a single region
/// according to specified `ctx` parameter. However, `async_unsafe_destroy_range` is the only
/// exception. It's always performed on the whole TiKV.
///
/// Operations of `Storage` can be divided into two types: MVCC operations and raw operations.
/// MVCC operations uses MVCC keys, which usually consist of several physical keys in different
/// CFs. In default CF and write CF, the key will be memcomparable-encoded and append the timestamp
/// to it, so that multiple versions can be saved at the same time.
/// Raw operations use raw keys, which are saved directly to the engine without memcomparable-
/// encoding and appending timestamp.
pub struct Storage<E: Engine> {
    // TODO: Too many Arcs, would be slow when clone.
    engine: E,

    sched: TxnScheduler<E>,

    /// The thread pool used to run most read operations.
    read_pool: ReadPool,

    /// Used to handle requests related to GC.
    gc_worker: GCWorker<E>,

    /// How many strong references. Thread pool and workers will be stopped
    /// once there are no more references.
    refs: Arc<atomic::AtomicUsize>,

    // Fields below are storage configurations.
    max_key_size: usize,

    pessimistic_txn_enabled: bool,
}

impl<E: Engine> Clone for Storage<E> {
    #[inline]
    fn clone(&self) -> Self {
        let refs = self.refs.fetch_add(1, atomic::Ordering::SeqCst);

        trace!(
            "Storage referenced"; "original_ref" => refs
        );

        Self {
            engine: self.engine.clone(),
            sched: self.sched.clone(),
            read_pool: self.read_pool.clone(),
            gc_worker: self.gc_worker.clone(),
            refs: self.refs.clone(),
            max_key_size: self.max_key_size,
            pessimistic_txn_enabled: self.pessimistic_txn_enabled,
        }
    }
}

impl<E: Engine> Drop for Storage<E> {
    #[inline]
    fn drop(&mut self) {
        let refs = self.refs.fetch_sub(1, atomic::Ordering::SeqCst);

        trace!(
            "Storage de-referenced"; "original_ref" => refs
        );

        if refs != 1 {
            return;
        }

        let r = self.gc_worker.stop();
        if let Err(e) = r {
            error!("Failed to stop gc_worker:"; "err" => ?e);
        }

        info!("Storage stopped.");
    }
}

impl<E: Engine> Storage<E> {
    /// Create a `Storage` from given engine.
    pub fn from_engine(
        engine: E,
        config: &Config,
        read_pool: ReadPool,
        local_storage: Option<Arc<DB>>,
        raft_store_router: Option<ServerRaftStoreRouter>,
        waiter_mgr_scheduler: Option<WaiterMgrScheduler>,
        detector_scheduler: Option<DetectorScheduler>,
    ) -> Result<Self> {
        let pessimistic_txn_enabled =
            waiter_mgr_scheduler.is_some() && detector_scheduler.is_some();
        let sched = TxnScheduler::new(
            engine.clone(),
            waiter_mgr_scheduler,
            detector_scheduler,
            config.scheduler_concurrency,
            config.scheduler_worker_pool_size,
            config.scheduler_pending_write_threshold.0 as usize,
        );
        let mut gc_worker = GCWorker::new(
            engine.clone(),
            local_storage,
            raft_store_router,
            config.gc_ratio_threshold,
        );

        gc_worker.start()?;

        info!("Storage started.");

        Ok(Storage {
            engine,
            sched,
            read_pool,
            gc_worker,
            refs: Arc::new(atomic::AtomicUsize::new(1)),
            max_key_size: config.max_key_size,
            pessimistic_txn_enabled,
        })
    }

    /// Starts running GC automatically.
    pub fn start_auto_gc<S: GCSafePointProvider, R: RegionInfoProvider>(
        &self,
        cfg: AutoGCConfig<S, R>,
    ) -> Result<()> {
        self.gc_worker.start_auto_gc(cfg)
    }

    /// Get the underlying `Engine` of the `Storage`.
    pub fn get_engine(&self) -> E {
        self.engine.clone()
    }

    /// Schedule a command to the transaction scheduler. `cb` will be invoked after finishing
    /// running the command.
    #[inline]
    fn schedule(&self, cmd: Command, cb: StorageCb) -> Result<()> {
        fail_point!("storage_drop_message", |_| Ok(()));
        self.sched.run_cmd(cmd, cb);
        Ok(())
    }

    /// Get a snapshot of `engine`.
    fn async_snapshot(engine: &E, ctx: &Context) -> impl Future<Item = E::Snap, Error = Error> {
        let (callback, future) = tikv_util::future::paired_future_callback();
        let val = engine.async_snapshot(ctx, callback);

        future::result(val)
            .and_then(|_| future.map_err(|cancel| EngineError::Other(box_err!(cancel))))
            .and_then(|(_ctx, result)| result)
            // map storage::kv::Error -> storage::txn::Error -> storage::Error
            .map_err(txn::Error::from)
            .map_err(Error::from)
    }

    /// Get value of the given key from a snapshot. Only writes that are committed before `start_ts`
    /// is visible.
    pub fn async_get(
        &self,
        ctx: Context,
        key: Key,
        start_ts: u64,
    ) -> impl Future<Item = Option<Value>, Error = Error> {
        const CMD: &str = "get";
        let priority = readpool::Priority::from(ctx.get_priority());

        let res = self.read_pool.spawn_handle(priority, move || {
            tls_collect_command_count(CMD, priority);
            let command_duration = tikv_util::time::Instant::now_coarse();

            with_tls_engine(|engine| {
                Self::async_snapshot(engine, &ctx)
                    .and_then(move |snapshot: E::Snap| {
                        tls_processing_read_observe_duration(CMD, || {
                            let mut statistics = Statistics::default();
                            let snap_store = SnapshotStore::new(
                                snapshot,
                                start_ts,
                                ctx.get_isolation_level(),
                                !ctx.get_not_fill_cache(),
                            );
                            let result = snap_store
                                .get(&key, &mut statistics)
                                // map storage::txn::Error -> storage::Error
                                .map_err(Error::from)
                                .map(|r| {
                                    tls_collect_key_reads(CMD, 1);
                                    r
                                });

                            tls_collect_scan_count(CMD, &statistics);
                            tls_collect_read_flow(ctx.get_region_id(), &statistics);

                            result
                        })
                    })
                    .then(move |r| {
                        tls_collect_command_duration(CMD, command_duration.elapsed());
                        r
                    })
            })
        });

        future::result(res)
            .map_err(|_| Error::SchedTooBusy)
            .flatten()
    }

    /// Get values of a set of keys in a batch from the snapshot. Only writes that are committed
    /// before `start_ts` is visible.
    pub fn async_batch_get(
        &self,
        ctx: Context,
        keys: Vec<Key>,
        start_ts: u64,
    ) -> impl Future<Item = Vec<Result<KvPair>>, Error = Error> {
        const CMD: &str = "batch_get";
        let priority = readpool::Priority::from(ctx.get_priority());

        let res = self.read_pool.spawn_handle(priority, move || {
            tls_collect_command_count(CMD, priority);
            let command_duration = tikv_util::time::Instant::now_coarse();

            with_tls_engine(|engine| {
                Self::async_snapshot(engine, &ctx)
                    .and_then(move |snapshot: E::Snap| {
                        tls_processing_read_observe_duration(CMD, || {
                            let mut statistics = Statistics::default();
                            let snap_store = SnapshotStore::new(
                                snapshot,
                                start_ts,
                                ctx.get_isolation_level(),
                                !ctx.get_not_fill_cache(),
                            );
                            let kv_pairs: Vec<_> = snap_store
                                .batch_get(&keys, &mut statistics)
                                .into_iter()
                                .zip(keys)
                                .filter(|&(ref v, ref _k)| {
                                    !(v.is_ok() && v.as_ref().unwrap().is_none())
                                })
                                .map(|(v, k)| match v {
                                    Ok(Some(x)) => Ok((k.into_raw().unwrap(), x)),
                                    Err(e) => Err(Error::from(e)),
                                    _ => unreachable!(),
                                })
                                .collect();

                            tls_collect_key_reads(CMD, kv_pairs.len());
                            tls_collect_scan_count(CMD, &statistics);
                            tls_collect_read_flow(ctx.get_region_id(), &statistics);

                            Ok(kv_pairs)
                        })
                    })
                    .then(move |r| {
                        tls_collect_command_duration(CMD, command_duration.elapsed());
                        r
                    })
            })
        });

        future::result(res)
            .map_err(|_| Error::SchedTooBusy)
            .flatten()
    }

    /// Scan keys in [`start_key`, `end_key`) up to `limit` keys from the snapshot. If `end_key` is
    /// `None`, it means the upper bound is unbounded. Only writes committed before `start_ts` is
    /// visible.
    pub fn async_scan(
        &self,
        ctx: Context,
        start_key: Key,
        end_key: Option<Key>,
        limit: usize,
        start_ts: u64,
        options: Options,
    ) -> impl Future<Item = Vec<Result<KvPair>>, Error = Error> {
        const CMD: &str = "scan";
        let priority = readpool::Priority::from(ctx.get_priority());

        let res = self.read_pool.spawn_handle(priority, move || {
            tls_collect_command_count(CMD, priority);
            let command_duration = tikv_util::time::Instant::now_coarse();

            with_tls_engine(|engine| {
                Self::async_snapshot(engine, &ctx)
                    .and_then(move |snapshot: E::Snap| {
                        tls_processing_read_observe_duration(CMD, || {
                            let snap_store = SnapshotStore::new(
                                snapshot,
                                start_ts,
                                ctx.get_isolation_level(),
                                !ctx.get_not_fill_cache(),
                            );

                            let mut scanner;
                            if !options.reverse_scan {
                                scanner = snap_store.scanner(
                                    false,
                                    options.key_only,
                                    Some(start_key),
                                    end_key,
                                )?;
                            } else {
                                scanner = snap_store.scanner(
                                    true,
                                    options.key_only,
                                    end_key,
                                    Some(start_key),
                                )?;
                            };
                            let res = scanner.scan(limit);

                            let statistics = scanner.take_statistics();
                            tls_collect_scan_count(CMD, &statistics);
                            tls_collect_read_flow(ctx.get_region_id(), &statistics);

                            res.map_err(Error::from).map(|results| {
                                tls_collect_key_reads(CMD, results.len());
                                results
                                    .into_iter()
                                    .map(|x| x.map_err(Error::from))
                                    .collect()
                            })
                        })
                    })
                    .then(move |r| {
                        tls_collect_command_duration(CMD, command_duration.elapsed());
                        r
                    })
            })
        });

        future::result(res)
            .map_err(|_| Error::SchedTooBusy)
            .flatten()
    }

    /// Latch the given keys for given duration, so other write operations that involve these keys
    /// will be blocked. Only used for tests purpose.
    pub fn async_pause(
        &self,
        ctx: Context,
        keys: Vec<Key>,
        duration: u64,
        callback: Callback<()>,
    ) -> Result<()> {
        let cmd = Command::Pause {
            ctx,
            keys,
            duration,
        };
        self.schedule(cmd, StorageCb::Boolean(callback))?;
        KV_COMMAND_COUNTER_VEC_STATIC.pause.inc();
        Ok(())
    }

    /// Prewrite some mutations to the storage. It's the first phase of 2PC. The transaction model
    /// comes from [Google Percolator](https://ai.google/research/pubs/pub36726).
    pub fn async_prewrite(
        &self,
        ctx: Context,
        mutations: Vec<Mutation>,
        primary: Vec<u8>,
        start_ts: u64,
        options: Options,
        callback: Callback<Vec<Result<()>>>,
    ) -> Result<()> {
        for m in &mutations {
            let key_size = m.key().as_encoded().len();
            if key_size > self.max_key_size {
                callback(Err(Error::KeyTooLarge(key_size, self.max_key_size)));
                return Ok(());
            }
        }
        let cmd = Command::Prewrite {
            ctx,
            mutations,
            primary,
            start_ts,
            options,
        };
        self.schedule(cmd, StorageCb::Booleans(callback))?;
        KV_COMMAND_COUNTER_VEC_STATIC.prewrite.inc();
        Ok(())
    }

    pub fn async_acquire_pessimistic_lock(
        &self,
        ctx: Context,
        keys: Vec<(Key, bool)>,
        primary: Vec<u8>,
        start_ts: u64,
        for_update_ts: u64,
        options: Options,
        callback: Callback<Vec<Result<()>>>,
    ) -> Result<()> {
        if !self.pessimistic_txn_enabled {
            callback(Err(Error::PessimisticTxnNotEnabled));
            return Ok(());
        }

        for k in &keys {
            let key_size = k.0.as_encoded().len();
            if key_size > self.max_key_size {
                callback(Err(Error::KeyTooLarge(key_size, self.max_key_size)));
                return Ok(());
            }
        }
        let cmd = Command::AcquirePessimisticLock {
            ctx,
            keys,
            primary,
            start_ts,
            for_update_ts,
            options,
        };
        self.schedule(cmd, StorageCb::Booleans(callback))?;
        KV_COMMAND_COUNTER_VEC_STATIC.pessimistic_lock.inc();
        Ok(())
    }

    /// Commit the transaction that started at `lock_ts`.
    pub fn async_commit(
        &self,
        ctx: Context,
        keys: Vec<Key>,
        lock_ts: u64,
        commit_ts: u64,
        callback: Callback<()>,
    ) -> Result<()> {
        let cmd = Command::Commit {
            ctx,
            keys,
            lock_ts,
            commit_ts,
        };
        self.schedule(cmd, StorageCb::Boolean(callback))?;
        KV_COMMAND_COUNTER_VEC_STATIC.commit.inc();
        Ok(())
    }

    /// Delete all keys in the range [`start_key`, `end_key`).
    /// All keys in the range will be deleted permanently regardless of their timestamps.
    /// That means, you are even unable to get deleted keys by specifying an older timestamp.
    pub fn async_delete_range(
        &self,
        ctx: Context,
        start_key: Key,
        end_key: Key,
        callback: Callback<()>,
    ) -> Result<()> {
        let mut modifies = Vec::with_capacity(DATA_CFS.len());
        for cf in DATA_CFS {
            modifies.push(Modify::DeleteRange(cf, start_key.clone(), end_key.clone()));
        }

        self.engine.async_write(
            &ctx,
            modifies,
            Box::new(|(_, res): (_, kv::Result<_>)| callback(res.map_err(Error::from))),
        )?;
        KV_COMMAND_COUNTER_VEC_STATIC.delete_range.inc();
        Ok(())
    }

    pub fn async_cleanup(
        &self,
        ctx: Context,
        key: Key,
        start_ts: u64,
        callback: Callback<()>,
    ) -> Result<()> {
        let cmd = Command::Cleanup { ctx, key, start_ts };
        self.schedule(cmd, StorageCb::Boolean(callback))?;
        KV_COMMAND_COUNTER_VEC_STATIC.cleanup.inc();
        Ok(())
    }

    /// Roll back the transaction that was started at `start_ts`.
    pub fn async_rollback(
        &self,
        ctx: Context,
        keys: Vec<Key>,
        start_ts: u64,
        callback: Callback<()>,
    ) -> Result<()> {
        let cmd = Command::Rollback {
            ctx,
            keys,
            start_ts,
        };
        self.schedule(cmd, StorageCb::Boolean(callback))?;
        KV_COMMAND_COUNTER_VEC_STATIC.rollback.inc();
        Ok(())
    }

    /// Scan locks from `start_key`, and find all locks whose timestamp is before `max_ts`.
    pub fn async_scan_locks(
        &self,
        ctx: Context,
        max_ts: u64,
        start_key: Vec<u8>,
        limit: usize,
        callback: Callback<Vec<LockInfo>>,
    ) -> Result<()> {
        let cmd = Command::ScanLock {
            ctx,
            max_ts,
            start_key: if start_key.is_empty() {
                None
            } else {
                Some(Key::from_raw(&start_key))
            },
            limit,
        };
        self.schedule(cmd, StorageCb::Locks(callback))?;
        KV_COMMAND_COUNTER_VEC_STATIC.scan_lock.inc();
        Ok(())
    }

    /// Resolve locks according to `txn_status`. During the GC operation, this will be called by
    /// TiDB to clean up stale locks whose timestamp is before safe point.
    ///
    /// `txn_status` maps lock_ts to commit_ts. If a transaction was rolled back, it is mapped to 0.
    ///
    /// For example, let `txn_status` be `{ 100: 101, 102: 0 }`, then it means that the transaction
    /// whose start_ts is 100 was committed with commit_ts `101`, and the transaction whose
    /// start_ts is 102 was rolled back. If there are these keys in the db:
    ///
    /// * "k1", lock_ts = 100
    /// * "k2", lock_ts = 102
    /// * "k3", lock_ts = 104
    /// * "k4", no lock
    ///
    /// Here `"k1"`, `"k2"` and `"k3"` each has a not-yet-committed version, because they have
    /// locks. After calling resolve_lock, `"k1"` will be committed with commit_ts = 101 and `"k2"`
    /// will be rolled back.  `"k3"` will not be affected, because its lock_ts is not contained in
    /// `txn_status`. `"k4"` will not be affected either, because it doesn't have a non-committed
    /// version.
    pub fn async_resolve_lock(
        &self,
        ctx: Context,
        txn_status: HashMap<u64, u64>,
        callback: Callback<()>,
    ) -> Result<()> {
        let cmd = Command::ResolveLock {
            ctx,
            txn_status,
            scan_key: None,
            key_locks: vec![],
        };
        self.schedule(cmd, StorageCb::Boolean(callback))?;
        KV_COMMAND_COUNTER_VEC_STATIC.resolve_lock.inc();
        Ok(())
    }

    pub fn async_resolve_lock_lite(
        &self,
        ctx: Context,
        start_ts: u64,
        commit_ts: u64,
        resolve_keys: Vec<Key>,
        callback: Callback<()>,
    ) -> Result<()> {
        let cmd = Command::ResolveLockLite {
            ctx,
            start_ts,
            commit_ts,
            resolve_keys,
        };
        self.schedule(cmd, StorageCb::Boolean(callback))?;
        KV_COMMAND_COUNTER_VEC_STATIC.resolve_lock_lite.inc();
        Ok(())
    }

    /// Does garbage collection, which means cleaning up old MVCC keys.
    /// It guarantees that all reads with timestamp > `safe_point` can be performed correctly
    /// during and after the GC operation.
    pub fn async_gc(&self, ctx: Context, safe_point: u64, callback: Callback<()>) -> Result<()> {
        self.gc_worker.async_gc(ctx, safe_point, callback)?;
        KV_COMMAND_COUNTER_VEC_STATIC.gc.inc();
        Ok(())
    }

    /// Delete all data in the range.
    /// This function is **VERY DANGEROUS**. It's not only running on one single region, but it can
    /// delete a large range that spans over many regions, bypassing the Raft layer. This is
    /// designed for TiDB to quickly free up disk space while doing GC after
    /// drop/truncate table/index. By invoking this function, it's user's responsibility to make
    /// sure no more operations will be performed in this destroyed range.
    pub fn async_unsafe_destroy_range(
        &self,
        ctx: Context,
        start_key: Key,
        end_key: Key,
        callback: Callback<()>,
    ) -> Result<()> {
        self.gc_worker
            .async_unsafe_destroy_range(ctx, start_key, end_key, callback)?;
        KV_COMMAND_COUNTER_VEC_STATIC.unsafe_destroy_range.inc();
        Ok(())
    }

    /// Get the value of a raw key.
    pub fn async_raw_get(
        &self,
        ctx: Context,
        cf: String,
        key: Vec<u8>,
    ) -> impl Future<Item = Option<Vec<u8>>, Error = Error> {
        const CMD: &str = "raw_get";
        let priority = readpool::Priority::from(ctx.get_priority());

        let res = self.read_pool.spawn_handle(priority, move || {
            tls_collect_command_count(CMD, priority);
            let command_duration = tikv_util::time::Instant::now_coarse();

            with_tls_engine(|engine| {
                Self::async_snapshot(engine, &ctx)
                    .and_then(move |snapshot: E::Snap| {
                        tls_processing_read_observe_duration(CMD, || {
                            let cf = match Self::rawkv_cf(&cf) {
                                Ok(x) => x,
                                Err(e) => return future::err(e),
                            };
                            // no scan_count for this kind of op.

                            let key_len = key.len();
                            let result = snapshot
                                .get_cf(cf, &Key::from_encoded(key))
                                // map storage::engine::Error -> storage::Error
                                .map_err(Error::from)
                                .map(|r| {
                                    if let Some(ref value) = r {
                                        let mut stats = Statistics::default();
                                        stats.data.flow_stats.read_keys = 1;
                                        stats.data.flow_stats.read_bytes = key_len + value.len();
                                        tls_collect_read_flow(ctx.get_region_id(), &stats);
                                        tls_collect_key_reads(CMD, 1);
                                    }
                                    r
                                });
                            future::result(result)
                        })
                    })
                    .then(move |r| {
                        tls_collect_command_duration(CMD, command_duration.elapsed());
                        r
                    })
            })
        });

        future::result(res)
            .map_err(|_| Error::SchedTooBusy)
            .flatten()
    }

    /// Get the values of some raw keys in a batch.
    pub fn async_raw_batch_get(
        &self,
        ctx: Context,
        cf: String,
        keys: Vec<Vec<u8>>,
    ) -> impl Future<Item = Vec<Result<KvPair>>, Error = Error> {
        const CMD: &str = "raw_batch_get";
        let priority = readpool::Priority::from(ctx.get_priority());

        let res = self.read_pool.spawn_handle(priority, move || {
            tls_collect_command_count(CMD, priority);
            let command_duration = tikv_util::time::Instant::now_coarse();

            with_tls_engine(|engine| {
                Self::async_snapshot(engine, &ctx)
                    .and_then(move |snapshot: E::Snap| {
                        tls_processing_read_observe_duration(CMD, || {
                            let keys: Vec<Key> = keys.into_iter().map(Key::from_encoded).collect();
                            let cf = match Self::rawkv_cf(&cf) {
                                Ok(x) => x,
                                Err(e) => return future::err(e),
                            };
                            // no scan_count for this kind of op.
                            let mut stats = Statistics::default();
                            let result: Vec<Result<KvPair>> = keys
                                .into_iter()
                                .map(|k| {
                                    let v = snapshot.get_cf(cf, &k);
                                    (k, v)
                                })
                                .filter(|&(_, ref v)| !(v.is_ok() && v.as_ref().unwrap().is_none()))
                                .map(|(k, v)| match v {
                                    Ok(Some(v)) => {
                                        stats.data.flow_stats.read_keys += 1;
                                        stats.data.flow_stats.read_bytes +=
                                            k.as_encoded().len() + v.len();
                                        Ok((k.into_encoded(), v))
                                    }
                                    Err(e) => Err(Error::from(e)),
                                    _ => unreachable!(),
                                })
                                .collect();

                            tls_collect_key_reads(CMD, stats.data.flow_stats.read_keys as usize);
                            tls_collect_read_flow(ctx.get_region_id(), &stats);
                            future::ok(result)
                        })
                    })
                    .then(move |r| {
                        tls_collect_command_duration(CMD, command_duration.elapsed());
                        r
                    })
            })
        });

        future::result(res)
            .map_err(|_| Error::SchedTooBusy)
            .flatten()
    }

    /// Write a raw key to the storage.
    pub fn async_raw_put(
        &self,
        ctx: Context,
        cf: String,
        key: Vec<u8>,
        value: Vec<u8>,
        callback: Callback<()>,
    ) -> Result<()> {
        if key.len() > self.max_key_size {
            callback(Err(Error::KeyTooLarge(key.len(), self.max_key_size)));
            return Ok(());
        }
        self.engine.async_write(
            &ctx,
            vec![Modify::Put(
                Self::rawkv_cf(&cf)?,
                Key::from_encoded(key),
                value,
            )],
            Box::new(|(_, res): (_, kv::Result<_>)| callback(res.map_err(Error::from))),
        )?;
        KV_COMMAND_COUNTER_VEC_STATIC.raw_put.inc();
        Ok(())
    }

    /// Write some keys to the storage in a batch.
    pub fn async_raw_batch_put(
        &self,
        ctx: Context,
        cf: String,
        pairs: Vec<KvPair>,
        callback: Callback<()>,
    ) -> Result<()> {
        let cf = Self::rawkv_cf(&cf)?;
        for &(ref key, _) in &pairs {
            if key.len() > self.max_key_size {
                callback(Err(Error::KeyTooLarge(key.len(), self.max_key_size)));
                return Ok(());
            }
        }
        let requests = pairs
            .into_iter()
            .map(|(k, v)| Modify::Put(cf, Key::from_encoded(k), v))
            .collect();
        self.engine.async_write(
            &ctx,
            requests,
            Box::new(|(_, res): (_, kv::Result<_>)| callback(res.map_err(Error::from))),
        )?;
        KV_COMMAND_COUNTER_VEC_STATIC.raw_batch_put.inc();
        Ok(())
    }

    /// Delete a raw key from the storage.
    pub fn async_raw_delete(
        &self,
        ctx: Context,
        cf: String,
        key: Vec<u8>,
        callback: Callback<()>,
    ) -> Result<()> {
        if key.len() > self.max_key_size {
            callback(Err(Error::KeyTooLarge(key.len(), self.max_key_size)));
            return Ok(());
        }
        self.engine.async_write(
            &ctx,
            vec![Modify::Delete(Self::rawkv_cf(&cf)?, Key::from_encoded(key))],
            Box::new(|(_, res): (_, kv::Result<_>)| callback(res.map_err(Error::from))),
        )?;
        KV_COMMAND_COUNTER_VEC_STATIC.raw_delete.inc();
        Ok(())
    }

    /// Delete all raw keys in [`start_key`, `end_key`).
    pub fn async_raw_delete_range(
        &self,
        ctx: Context,
        cf: String,
        start_key: Vec<u8>,
        end_key: Vec<u8>,
        callback: Callback<()>,
    ) -> Result<()> {
        if start_key.len() > self.max_key_size || end_key.len() > self.max_key_size {
            callback(Err(Error::KeyTooLarge(
                cmp::max(start_key.len(), end_key.len()),
                self.max_key_size,
            )));
            return Ok(());
        }

        let cf = Self::rawkv_cf(&cf)?;
        let start_key = Key::from_encoded(start_key);
        let end_key = Key::from_encoded(end_key);

        self.engine.async_write(
            &ctx,
            vec![Modify::DeleteRange(cf, start_key, end_key)],
            Box::new(|(_, res): (_, kv::Result<_>)| callback(res.map_err(Error::from))),
        )?;
        KV_COMMAND_COUNTER_VEC_STATIC.raw_delete_range.inc();
        Ok(())
    }

    /// Delete some raw keys in a batch.
    pub fn async_raw_batch_delete(
        &self,
        ctx: Context,
        cf: String,
        keys: Vec<Vec<u8>>,
        callback: Callback<()>,
    ) -> Result<()> {
        let cf = Self::rawkv_cf(&cf)?;
        for key in &keys {
            if key.len() > self.max_key_size {
                callback(Err(Error::KeyTooLarge(key.len(), self.max_key_size)));
                return Ok(());
            }
        }
        let requests = keys
            .into_iter()
            .map(|k| Modify::Delete(cf, Key::from_encoded(k)))
            .collect();
        self.engine.async_write(
            &ctx,
            requests,
            Box::new(|(_, res): (_, kv::Result<_>)| callback(res.map_err(Error::from))),
        )?;
        KV_COMMAND_COUNTER_VEC_STATIC.raw_batch_delete.inc();
        Ok(())
    }

    /// Scan raw keys in [`start_key`, `end_key`), returns at most `limit` keys. If `end_key` is
    /// `None`, it means unbounded.
    ///
    /// If `key_only` is true, the value corresponding to the key will not be read. Only scanned
    /// keys will be returned.
    fn raw_scan(
        snapshot: &E::Snap,
        cf: &str,
        start_key: &Key,
        end_key: Option<Key>,
        limit: usize,
        statistics: &mut Statistics,
        key_only: bool,
    ) -> Result<Vec<Result<KvPair>>> {
        let mut option = IterOption::default();
        if let Some(end) = end_key {
            option.set_upper_bound(end.as_encoded(), DATA_KEY_PREFIX_LEN);
        }
        let mut cursor = snapshot.iter_cf(Self::rawkv_cf(cf)?, option, ScanMode::Forward)?;
        let statistics = statistics.mut_cf_statistics(cf);
        if !cursor.seek(start_key, statistics)? {
            return Ok(vec![]);
        }
        let mut pairs = vec![];
        while cursor.valid()? && pairs.len() < limit {
            pairs.push(Ok((
                cursor.key(statistics).to_owned(),
                if key_only {
                    vec![]
                } else {
                    cursor.value(statistics).to_owned()
                },
            )));
            cursor.next(statistics);
        }
        Ok(pairs)
    }

    /// Scan raw keys in [`end_key`, `start_key`) in reverse order, returns at most `limit` keys. If
    /// `start_key` is `None`, it means it's unbounded.
    ///
    /// If `key_only` is true, the value
    /// corresponding to the key will not be read out. Only scanned keys will be returned.
    fn reverse_raw_scan(
        snapshot: &E::Snap,
        cf: &str,
        start_key: &Key,
        end_key: Option<Key>,
        limit: usize,
        statistics: &mut Statistics,
        key_only: bool,
    ) -> Result<Vec<Result<KvPair>>> {
        let mut option = IterOption::default();
        if let Some(end) = end_key {
            option.set_lower_bound(end.as_encoded(), DATA_KEY_PREFIX_LEN);
        }
        let mut cursor = snapshot.iter_cf(Self::rawkv_cf(cf)?, option, ScanMode::Backward)?;
        let statistics = statistics.mut_cf_statistics(cf);
        if !cursor.reverse_seek(start_key, statistics)? {
            return Ok(vec![]);
        }
        let mut pairs = vec![];
        while cursor.valid()? && pairs.len() < limit {
            pairs.push(Ok((
                cursor.key(statistics).to_owned(),
                if key_only {
                    vec![]
                } else {
                    cursor.value(statistics).to_owned()
                },
            )));
            cursor.prev(statistics);
        }
        Ok(pairs)
    }

    /// Scan raw keys in a range.
    ///
    /// If `reverse` is false, the range is [`key`, `end_key`); otherwise, the range is
    /// [`end_key`, `key`) and it scans from `key` and goes backwards. If `end_key` is `None`, it
    /// means unbounded.
    ///
    /// This function scans at most `limit` keys.
    ///
    /// If `key_only` is true, the value
    /// corresponding to the key will not be read out. Only scanned keys will be returned.
    pub fn async_raw_scan(
        &self,
        ctx: Context,
        cf: String,
        key: Vec<u8>,
        end_key: Option<Vec<u8>>,
        limit: usize,
        key_only: bool,
        reverse: bool,
    ) -> impl Future<Item = Vec<Result<KvPair>>, Error = Error> {
        const CMD: &str = "raw_scan";
        let priority = readpool::Priority::from(ctx.get_priority());

        let res = self.read_pool.spawn_handle(priority, move || {
            tls_collect_command_count(CMD, priority);
            let command_duration = tikv_util::time::Instant::now_coarse();

            with_tls_engine(|engine| {
                Self::async_snapshot(engine, &ctx)
                    .and_then(move |snapshot: E::Snap| {
                        tls_processing_read_observe_duration(CMD, || {
                            let end_key = end_key.map(Key::from_encoded);

                            let mut statistics = Statistics::default();
                            let result = if reverse {
                                Self::reverse_raw_scan(
                                    &snapshot,
                                    &cf,
                                    &Key::from_encoded(key),
                                    end_key,
                                    limit,
                                    &mut statistics,
                                    key_only,
                                )
                                .map_err(Error::from)
                            } else {
                                Self::raw_scan(
                                    &snapshot,
                                    &cf,
                                    &Key::from_encoded(key),
                                    end_key,
                                    limit,
                                    &mut statistics,
                                    key_only,
                                )
                                .map_err(Error::from)
                            };

                            tls_collect_read_flow(ctx.get_region_id(), &statistics);
                            tls_collect_key_reads(
                                CMD,
                                statistics.write.flow_stats.read_keys as usize,
                            );
                            tls_collect_scan_count(CMD, &statistics);
                            future::result(result)
                        })
                    })
                    .then(move |r| {
                        tls_collect_command_duration(CMD, command_duration.elapsed());
                        r
                    })
            })
        });

        future::result(res)
            .map_err(|_| Error::SchedTooBusy)
            .flatten()
    }

    /// Check the given raw kv CF name. Return the CF name, or `Err` if given CF name is invalid.
    /// The CF name can be one of `"default"`, `"write"` and `"lock"`. If given `cf` is empty,
    /// `CF_DEFAULT` (`"default"`) will be returned.
    fn rawkv_cf(cf: &str) -> Result<CfName> {
        if cf.is_empty() {
            return Ok(CF_DEFAULT);
        }
        for c in DATA_CFS {
            if cf == *c {
                return Ok(c);
            }
        }
        Err(Error::InvalidCf(cf.to_owned()))
    }

    /// Check if key range is valid
    ///
    /// - If `reverse` is true, `end_key` is less than `start_key`. `end_key` is the lower bound.
    /// - If `reverse` is false, `end_key` is greater than `start_key`. `end_key` is the upper bound.
    fn check_key_ranges(ranges: &[KeyRange], reverse: bool) -> bool {
        let ranges_len = ranges.len();
        for i in 0..ranges_len {
            let start_key = ranges[i].get_start_key();
            let mut end_key = ranges[i].get_end_key();
            if end_key.is_empty() && i + 1 != ranges_len {
                end_key = ranges[i + 1].get_start_key();
            }
            if !end_key.is_empty()
                && (!reverse && start_key >= end_key || reverse && start_key <= end_key)
            {
                return false;
            }
        }
        true
    }

    /// Scan raw keys in multiple ranges in a batch.
    pub fn async_raw_batch_scan(
        &self,
        ctx: Context,
        cf: String,
        mut ranges: Vec<KeyRange>,
        each_limit: usize,
        key_only: bool,
        reverse: bool,
    ) -> impl Future<Item = Vec<Result<KvPair>>, Error = Error> {
        const CMD: &str = "raw_batch_scan";
        let priority = readpool::Priority::from(ctx.get_priority());

        let res = self.read_pool.spawn_handle(priority, move || {
            tls_collect_command_count(CMD, priority);
            let command_duration = tikv_util::time::Instant::now_coarse();

            with_tls_engine(|engine| {
                Self::async_snapshot(engine, &ctx)
                    .and_then(move |snapshot: E::Snap| {
                        tls_processing_read_observe_duration(CMD, || {
                            let mut statistics = Statistics::default();
                            if !Self::check_key_ranges(&ranges, reverse) {
                                return future::result(Err(box_err!("Invalid KeyRanges")));
                            };
                            let mut result = Vec::new();
                            let ranges_len = ranges.len();
                            for i in 0..ranges_len {
                                let start_key = Key::from_encoded(ranges[i].take_start_key());
                                let end_key = ranges[i].take_end_key();
                                let end_key = if end_key.is_empty() {
                                    if i + 1 == ranges_len {
                                        None
                                    } else {
                                        Some(Key::from_encoded_slice(ranges[i + 1].get_start_key()))
                                    }
                                } else {
                                    Some(Key::from_encoded(end_key))
                                };
                                let pairs = if reverse {
                                    match Self::reverse_raw_scan(
                                        &snapshot,
                                        &cf,
                                        &start_key,
                                        end_key,
                                        each_limit,
                                        &mut statistics,
                                        key_only,
                                    ) {
                                        Ok(x) => x,
                                        Err(e) => return future::err(e),
                                    }
                                } else {
                                    match Self::raw_scan(
                                        &snapshot,
                                        &cf,
                                        &start_key,
                                        end_key,
                                        each_limit,
                                        &mut statistics,
                                        key_only,
                                    ) {
                                        Ok(x) => x,
                                        Err(e) => return future::err(e),
                                    }
                                };
                                result.extend(pairs.into_iter());
                            }

                            tls_collect_read_flow(ctx.get_region_id(), &statistics);
                            tls_collect_key_reads(
                                CMD,
                                statistics.write.flow_stats.read_keys as usize,
                            );
                            tls_collect_scan_count(CMD, &statistics);
                            future::ok(result)
                        })
                    })
                    .then(move |r| {
                        tls_collect_command_duration(CMD, command_duration.elapsed());
                        r
                    })
            })
        });

        future::result(res)
            .map_err(|_| Error::SchedTooBusy)
            .flatten()
    }

    /// Get MVCC info of a transactional key.
    pub fn async_mvcc_by_key(
        &self,
        ctx: Context,
        key: Key,
        callback: Callback<MvccInfo>,
    ) -> Result<()> {
        let cmd = Command::MvccByKey { ctx, key };
        self.schedule(cmd, StorageCb::MvccInfoByKey(callback))?;
        KV_COMMAND_COUNTER_VEC_STATIC.key_mvcc.inc();

        Ok(())
    }

    /// Find the first key that has a version with its `start_ts` equal to the given `start_ts`, and
    /// return its MVCC info.
    pub fn async_mvcc_by_start_ts(
        &self,
        ctx: Context,
        start_ts: u64,
        callback: Callback<Option<(Key, MvccInfo)>>,
    ) -> Result<()> {
        let cmd = Command::MvccByStartTs { ctx, start_ts };
        self.schedule(cmd, StorageCb::MvccInfoByStartTs(callback))?;
        KV_COMMAND_COUNTER_VEC_STATIC.start_ts_mvcc.inc();
        Ok(())
    }
}

quick_error! {
    #[derive(Debug)]
    pub enum Error {
        Engine(err: EngineError) {
            from()
            cause(err)
            description(err.description())
        }
        Txn(err: txn::Error) {
            from()
            cause(err)
            description(err.description())
        }
        Mvcc(err: mvcc::Error) {
            from()
            cause(err)
            description(err.description())
        }
        Closed {
            description("storage is closed.")
        }
        Other(err: Box<dyn error::Error + Send + Sync>) {
            from()
            cause(err.as_ref())
            description(err.description())
        }
        Io(err: IoError) {
            from()
            cause(err)
            description(err.description())
        }
        SchedTooBusy {
            description("scheduler is too busy")
        }
        GCWorkerTooBusy {
            description("gc worker is too busy")
        }
        KeyTooLarge(size: usize, limit: usize) {
            description("max key size exceeded")
            display("max key size exceeded, size: {}, limit: {}", size, limit)
        }
        InvalidCf (cf_name: String) {
            description("invalid cf name")
            display("invalid cf name: {}", cf_name)
        }
        PessimisticTxnNotEnabled {
            description("pessimistic transaction is not enabled")
        }
    }
}

pub type Result<T> = std::result::Result<T, Error>;

pub enum ErrorHeaderKind {
    NotLeader,
    RegionNotFound,
    KeyNotInRegion,
    EpochNotMatch,
    ServerIsBusy,
    StaleCommand,
    StoreNotMatch,
    RaftEntryTooLarge,
    Other,
}

impl ErrorHeaderKind {
    /// TODO: This function is only used for bridging existing & legacy metric tags.
    /// It should be removed once Coprocessor starts using new static metrics.
    pub fn get_str(&self) -> &'static str {
        match *self {
            ErrorHeaderKind::NotLeader => "not_leader",
            ErrorHeaderKind::RegionNotFound => "region_not_found",
            ErrorHeaderKind::KeyNotInRegion => "key_not_in_region",
            ErrorHeaderKind::EpochNotMatch => "epoch_not_match",
            ErrorHeaderKind::ServerIsBusy => "server_is_busy",
            ErrorHeaderKind::StaleCommand => "stale_command",
            ErrorHeaderKind::StoreNotMatch => "store_not_match",
            ErrorHeaderKind::RaftEntryTooLarge => "raft_entry_too_large",
            ErrorHeaderKind::Other => "other",
        }
    }
}

impl Display for ErrorHeaderKind {
    fn fmt(&self, f: &mut Formatter<'_>) -> fmt::Result {
        write!(f, "{}", self.get_str())
    }
}

pub fn get_error_kind_from_header(header: &errorpb::Error) -> ErrorHeaderKind {
    if header.has_not_leader() {
        ErrorHeaderKind::NotLeader
    } else if header.has_region_not_found() {
        ErrorHeaderKind::RegionNotFound
    } else if header.has_key_not_in_region() {
        ErrorHeaderKind::KeyNotInRegion
    } else if header.has_epoch_not_match() {
        ErrorHeaderKind::EpochNotMatch
    } else if header.has_server_is_busy() {
        ErrorHeaderKind::ServerIsBusy
    } else if header.has_stale_command() {
        ErrorHeaderKind::StaleCommand
    } else if header.has_store_not_match() {
        ErrorHeaderKind::StoreNotMatch
    } else if header.has_raft_entry_too_large() {
        ErrorHeaderKind::RaftEntryTooLarge
    } else {
        ErrorHeaderKind::Other
    }
}

pub fn get_tag_from_header(header: &errorpb::Error) -> &'static str {
    get_error_kind_from_header(header).get_str()
}

#[cfg(test)]
mod tests {
    use super::*;
    use kvproto::kvrpcpb::{Context, LockInfo};
    use std::sync::mpsc::{channel, Sender};
    use tikv_util::config::ReadableSize;

    fn expect_none(x: Result<Option<Value>>) {
        assert_eq!(x.unwrap(), None);
    }

    fn expect_value(v: Vec<u8>, x: Result<Option<Value>>) {
        assert_eq!(x.unwrap().unwrap(), v);
    }

    fn expect_multi_values(v: Vec<Option<KvPair>>, x: Result<Vec<Result<KvPair>>>) {
        let x: Vec<Option<KvPair>> = x.unwrap().into_iter().map(Result::ok).collect();
        assert_eq!(x, v);
    }

    fn expect_error<T, F>(err_matcher: F, x: Result<T>)
    where
        F: FnOnce(Error) + Send + 'static,
    {
        match x {
            Err(e) => err_matcher(e),
            _ => panic!("expect result to be an error"),
        }
    }

    fn expect_ok_callback<T: Debug>(done: Sender<i32>, id: i32) -> Callback<T> {
        Box::new(move |x: Result<T>| {
            x.unwrap();
            done.send(id).unwrap();
        })
    }

    fn expect_fail_callback<T, F>(done: Sender<i32>, id: i32, err_matcher: F) -> Callback<T>
    where
        F: FnOnce(Error) + Send + 'static,
    {
        Box::new(move |x: Result<T>| {
            expect_error(err_matcher, x);
            done.send(id).unwrap();
        })
    }

    fn expect_too_busy_callback<T>(done: Sender<i32>, id: i32) -> Callback<T> {
        Box::new(move |x: Result<T>| {
            expect_error(
                |err| match err {
                    Error::SchedTooBusy => {}
                    e => panic!("unexpected error chain: {:?}, expect too busy", e),
                },
                x,
            );
            done.send(id).unwrap();
        })
    }

    fn expect_value_callback<T: PartialEq + Debug + Send + 'static>(
        done: Sender<i32>,
        id: i32,
        value: T,
    ) -> Callback<T> {
        Box::new(move |x: Result<T>| {
            assert_eq!(x.unwrap(), value);
            done.send(id).unwrap();
        })
    }

    #[test]
    fn test_get_put() {
        let storage = TestStorageBuilder::new().build().unwrap();
        let (tx, rx) = channel();
        expect_none(
            storage
                .async_get(Context::new(), Key::from_raw(b"x"), 100)
                .wait(),
        );
        storage
            .async_prewrite(
                Context::new(),
                vec![Mutation::Put((Key::from_raw(b"x"), b"100".to_vec()))],
                b"x".to_vec(),
                100,
                Options::default(),
                expect_ok_callback(tx.clone(), 1),
            )
            .unwrap();
        rx.recv().unwrap();
        expect_error(
            |e| match e {
                Error::Txn(txn::Error::Mvcc(mvcc::Error::KeyIsLocked { .. })) => (),
                e => panic!("unexpected error chain: {:?}", e),
            },
            storage
                .async_get(Context::new(), Key::from_raw(b"x"), 101)
                .wait(),
        );
        storage
            .async_commit(
                Context::new(),
                vec![Key::from_raw(b"x")],
                100,
                101,
                expect_ok_callback(tx.clone(), 3),
            )
            .unwrap();
        rx.recv().unwrap();
        expect_none(
            storage
                .async_get(Context::new(), Key::from_raw(b"x"), 100)
                .wait(),
        );
        expect_value(
            b"100".to_vec(),
            storage
                .async_get(Context::new(), Key::from_raw(b"x"), 101)
                .wait(),
        );
    }

    #[test]
    fn test_cf_error() {
        // New engine lacks normal column families.
        let engine = TestEngineBuilder::new().cfs(["foo"]).build().unwrap();
        let storage = TestStorageBuilder::from_engine(engine).build().unwrap();
        let (tx, rx) = channel();
        storage
            .async_prewrite(
                Context::new(),
                vec![
                    Mutation::Put((Key::from_raw(b"a"), b"aa".to_vec())),
                    Mutation::Put((Key::from_raw(b"b"), b"bb".to_vec())),
                    Mutation::Put((Key::from_raw(b"c"), b"cc".to_vec())),
                ],
                b"a".to_vec(),
                1,
                Options::default(),
                expect_fail_callback(tx.clone(), 0, |e| match e {
                    Error::Txn(txn::Error::Mvcc(mvcc::Error::Engine(EngineError::Request(..)))) => {
                    }
                    e => panic!("unexpected error chain: {:?}", e),
                }),
            )
            .unwrap();
        rx.recv().unwrap();
        expect_error(
            |e| match e {
                Error::Txn(txn::Error::Mvcc(mvcc::Error::Engine(EngineError::Other(..)))) => (),
                e => panic!("unexpected error chain: {:?}", e),
            },
            storage
                .async_get(Context::new(), Key::from_raw(b"x"), 1)
                .wait(),
        );
        expect_error(
            |e| match e {
                Error::Txn(txn::Error::Mvcc(mvcc::Error::Engine(EngineError::Request(..)))) => (),
                e => panic!("unexpected error chain: {:?}", e),
            },
            storage
                .async_scan(
                    Context::new(),
                    Key::from_raw(b"x"),
                    None,
                    1000,
                    1,
                    Options::default(),
                )
                .wait(),
        );
        expect_multi_values(
            vec![None, None],
            storage
                .async_batch_get(
                    Context::new(),
                    vec![Key::from_raw(b"c"), Key::from_raw(b"d")],
                    1,
                )
                .wait(),
        );
    }

    #[test]
    fn test_scan() {
        let storage = TestStorageBuilder::new().build().unwrap();
        let (tx, rx) = channel();
        storage
            .async_prewrite(
                Context::new(),
                vec![
                    Mutation::Put((Key::from_raw(b"a"), b"aa".to_vec())),
                    Mutation::Put((Key::from_raw(b"b"), b"bb".to_vec())),
                    Mutation::Put((Key::from_raw(b"c"), b"cc".to_vec())),
                ],
                b"a".to_vec(),
                1,
                Options::default(),
                expect_ok_callback(tx.clone(), 0),
            )
            .unwrap();
        rx.recv().unwrap();
        // Forward
        expect_multi_values(
            vec![None, None, None],
            storage
                .async_scan(
                    Context::new(),
                    Key::from_raw(b"\x00"),
                    None,
                    1000,
                    5,
                    Options::default(),
                )
                .wait(),
        );
        // Backward
        expect_multi_values(
            vec![None, None, None],
            storage
                .async_scan(
                    Context::new(),
                    Key::from_raw(b"\xff"),
                    None,
                    1000,
                    5,
                    Options::default().reverse_scan(),
                )
                .wait(),
        );
        // Forward with bound
        expect_multi_values(
            vec![None, None],
            storage
                .async_scan(
                    Context::new(),
                    Key::from_raw(b"\x00"),
                    Some(Key::from_raw(b"c")),
                    1000,
                    5,
                    Options::default(),
                )
                .wait(),
        );
        // Backward with bound
        expect_multi_values(
            vec![None, None],
            storage
                .async_scan(
                    Context::new(),
                    Key::from_raw(b"\xff"),
                    Some(Key::from_raw(b"b")),
                    1000,
                    5,
                    Options::default().reverse_scan(),
                )
                .wait(),
        );
        // Forward with limit
        expect_multi_values(
            vec![None, None],
            storage
                .async_scan(
                    Context::new(),
                    Key::from_raw(b"\x00"),
                    None,
                    2,
                    5,
                    Options::default(),
                )
                .wait(),
        );
        // Backward with limit
        expect_multi_values(
            vec![None, None],
            storage
                .async_scan(
                    Context::new(),
                    Key::from_raw(b"\xff"),
                    None,
                    2,
                    5,
                    Options::default().reverse_scan(),
                )
                .wait(),
        );

        storage
            .async_commit(
                Context::new(),
                vec![
                    Key::from_raw(b"a"),
                    Key::from_raw(b"b"),
                    Key::from_raw(b"c"),
                ],
                1,
                2,
                expect_ok_callback(tx.clone(), 1),
            )
            .unwrap();
        rx.recv().unwrap();
        // Forward
        expect_multi_values(
            vec![
                Some((b"a".to_vec(), b"aa".to_vec())),
                Some((b"b".to_vec(), b"bb".to_vec())),
                Some((b"c".to_vec(), b"cc".to_vec())),
            ],
            storage
                .async_scan(
                    Context::new(),
                    Key::from_raw(b"\x00"),
                    None,
                    1000,
                    5,
                    Options::default(),
                )
                .wait(),
        );
        // Backward
        expect_multi_values(
            vec![
                Some((b"c".to_vec(), b"cc".to_vec())),
                Some((b"b".to_vec(), b"bb".to_vec())),
                Some((b"a".to_vec(), b"aa".to_vec())),
            ],
            storage
                .async_scan(
                    Context::new(),
                    Key::from_raw(b"\xff"),
                    None,
                    1000,
                    5,
                    Options::default().reverse_scan(),
                )
                .wait(),
        );
        // Forward with bound
        expect_multi_values(
            vec![
                Some((b"a".to_vec(), b"aa".to_vec())),
                Some((b"b".to_vec(), b"bb".to_vec())),
            ],
            storage
                .async_scan(
                    Context::new(),
                    Key::from_raw(b"\x00"),
                    Some(Key::from_raw(b"c")),
                    1000,
                    5,
                    Options::default(),
                )
                .wait(),
        );
        // Backward with bound
        expect_multi_values(
            vec![
                Some((b"c".to_vec(), b"cc".to_vec())),
                Some((b"b".to_vec(), b"bb".to_vec())),
            ],
            storage
                .async_scan(
                    Context::new(),
                    Key::from_raw(b"\xff"),
                    Some(Key::from_raw(b"b")),
                    1000,
                    5,
                    Options::default().reverse_scan(),
                )
                .wait(),
        );

        // Forward with limit
        expect_multi_values(
            vec![
                Some((b"a".to_vec(), b"aa".to_vec())),
                Some((b"b".to_vec(), b"bb".to_vec())),
            ],
            storage
                .async_scan(
                    Context::new(),
                    Key::from_raw(b"\x00"),
                    None,
                    2,
                    5,
                    Options::default(),
                )
                .wait(),
        );
        // Backward with limit
        expect_multi_values(
            vec![
                Some((b"c".to_vec(), b"cc".to_vec())),
                Some((b"b".to_vec(), b"bb".to_vec())),
            ],
            storage
                .async_scan(
                    Context::new(),
                    Key::from_raw(b"\xff"),
                    None,
                    2,
                    5,
                    Options::default().reverse_scan(),
                )
                .wait(),
        );
    }

    #[test]
    fn test_batch_get() {
        let storage = TestStorageBuilder::new().build().unwrap();
        let (tx, rx) = channel();
        storage
            .async_prewrite(
                Context::new(),
                vec![
                    Mutation::Put((Key::from_raw(b"a"), b"aa".to_vec())),
                    Mutation::Put((Key::from_raw(b"b"), b"bb".to_vec())),
                    Mutation::Put((Key::from_raw(b"c"), b"cc".to_vec())),
                ],
                b"a".to_vec(),
                1,
                Options::default(),
                expect_ok_callback(tx.clone(), 0),
            )
            .unwrap();
        rx.recv().unwrap();
        expect_multi_values(
            vec![None],
            storage
                .async_batch_get(
                    Context::new(),
                    vec![Key::from_raw(b"c"), Key::from_raw(b"d")],
                    2,
                )
                .wait(),
        );
        storage
            .async_commit(
                Context::new(),
                vec![
                    Key::from_raw(b"a"),
                    Key::from_raw(b"b"),
                    Key::from_raw(b"c"),
                ],
                1,
                2,
                expect_ok_callback(tx.clone(), 1),
            )
            .unwrap();
        rx.recv().unwrap();
        expect_multi_values(
            vec![
                Some((b"c".to_vec(), b"cc".to_vec())),
                Some((b"a".to_vec(), b"aa".to_vec())),
                Some((b"b".to_vec(), b"bb".to_vec())),
            ],
            storage
                .async_batch_get(
                    Context::new(),
                    vec![
                        Key::from_raw(b"c"),
                        Key::from_raw(b"x"),
                        Key::from_raw(b"a"),
                        Key::from_raw(b"b"),
                    ],
                    5,
                )
                .wait(),
        );
    }

    #[test]
    fn test_txn() {
        let storage = TestStorageBuilder::new().build().unwrap();
        let (tx, rx) = channel();
        storage
            .async_prewrite(
                Context::new(),
                vec![Mutation::Put((Key::from_raw(b"x"), b"100".to_vec()))],
                b"x".to_vec(),
                100,
                Options::default(),
                expect_ok_callback(tx.clone(), 0),
            )
            .unwrap();
        storage
            .async_prewrite(
                Context::new(),
                vec![Mutation::Put((Key::from_raw(b"y"), b"101".to_vec()))],
                b"y".to_vec(),
                101,
                Options::default(),
                expect_ok_callback(tx.clone(), 1),
            )
            .unwrap();
        rx.recv().unwrap();
        rx.recv().unwrap();
        storage
            .async_commit(
                Context::new(),
                vec![Key::from_raw(b"x")],
                100,
                110,
                expect_ok_callback(tx.clone(), 2),
            )
            .unwrap();
        storage
            .async_commit(
                Context::new(),
                vec![Key::from_raw(b"y")],
                101,
                111,
                expect_ok_callback(tx.clone(), 3),
            )
            .unwrap();
        rx.recv().unwrap();
        rx.recv().unwrap();
        expect_value(
            b"100".to_vec(),
            storage
                .async_get(Context::new(), Key::from_raw(b"x"), 120)
                .wait(),
        );
        expect_value(
            b"101".to_vec(),
            storage
                .async_get(Context::new(), Key::from_raw(b"y"), 120)
                .wait(),
        );
        storage
            .async_prewrite(
                Context::new(),
                vec![Mutation::Put((Key::from_raw(b"x"), b"105".to_vec()))],
                b"x".to_vec(),
                105,
                Options::default(),
                expect_fail_callback(tx.clone(), 6, |e| match e {
                    Error::Txn(txn::Error::Mvcc(mvcc::Error::WriteConflict { .. })) => (),
                    e => panic!("unexpected error chain: {:?}", e),
                }),
            )
            .unwrap();
        rx.recv().unwrap();
    }

    #[test]
    fn test_sched_too_busy() {
        let mut config = Config::default();
        config.scheduler_pending_write_threshold = ReadableSize(1);
        let storage = TestStorageBuilder::new().config(config).build().unwrap();
        let (tx, rx) = channel();
        expect_none(
            storage
                .async_get(Context::new(), Key::from_raw(b"x"), 100)
                .wait(),
        );
        storage
            .async_pause(
                Context::new(),
                vec![Key::from_raw(b"x")],
                1000,
                expect_ok_callback(tx.clone(), 1),
            )
            .unwrap();
        storage
            .async_prewrite(
                Context::new(),
                vec![Mutation::Put((Key::from_raw(b"y"), b"101".to_vec()))],
                b"y".to_vec(),
                101,
                Options::default(),
                expect_too_busy_callback(tx.clone(), 2),
            )
            .unwrap();
        rx.recv().unwrap();
        rx.recv().unwrap();
        storage
            .async_prewrite(
                Context::new(),
                vec![Mutation::Put((Key::from_raw(b"z"), b"102".to_vec()))],
                b"y".to_vec(),
                102,
                Options::default(),
                expect_ok_callback(tx.clone(), 3),
            )
            .unwrap();
        rx.recv().unwrap();
    }

    #[test]
    fn test_cleanup() {
        let storage = TestStorageBuilder::new().build().unwrap();
        let (tx, rx) = channel();
        storage
            .async_prewrite(
                Context::new(),
                vec![Mutation::Put((Key::from_raw(b"x"), b"100".to_vec()))],
                b"x".to_vec(),
                100,
                Options::default(),
                expect_ok_callback(tx.clone(), 0),
            )
            .unwrap();
        rx.recv().unwrap();
        storage
            .async_cleanup(
                Context::new(),
                Key::from_raw(b"x"),
                100,
                expect_ok_callback(tx.clone(), 1),
            )
            .unwrap();
        rx.recv().unwrap();
        expect_none(
            storage
                .async_get(Context::new(), Key::from_raw(b"x"), 105)
                .wait(),
        );
    }

    #[test]
    fn test_high_priority_get_put() {
        let storage = TestStorageBuilder::new().build().unwrap();
        let (tx, rx) = channel();
        let mut ctx = Context::new();
        ctx.set_priority(CommandPri::High);
        expect_none(storage.async_get(ctx, Key::from_raw(b"x"), 100).wait());
        let mut ctx = Context::new();
        ctx.set_priority(CommandPri::High);
        storage
            .async_prewrite(
                ctx,
                vec![Mutation::Put((Key::from_raw(b"x"), b"100".to_vec()))],
                b"x".to_vec(),
                100,
                Options::default(),
                expect_ok_callback(tx.clone(), 1),
            )
            .unwrap();
        rx.recv().unwrap();
        let mut ctx = Context::new();
        ctx.set_priority(CommandPri::High);
        storage
            .async_commit(
                ctx,
                vec![Key::from_raw(b"x")],
                100,
                101,
                expect_ok_callback(tx.clone(), 2),
            )
            .unwrap();
        rx.recv().unwrap();
        let mut ctx = Context::new();
        ctx.set_priority(CommandPri::High);
        expect_none(storage.async_get(ctx, Key::from_raw(b"x"), 100).wait());
        let mut ctx = Context::new();
        ctx.set_priority(CommandPri::High);
        expect_value(
            b"100".to_vec(),
            storage.async_get(ctx, Key::from_raw(b"x"), 101).wait(),
        );
    }

    #[test]
    fn test_high_priority_no_block() {
        let mut config = Config::default();
        config.scheduler_worker_pool_size = 1;
        let storage = TestStorageBuilder::new().config(config).build().unwrap();
        let (tx, rx) = channel();
        expect_none(
            storage
                .async_get(Context::new(), Key::from_raw(b"x"), 100)
                .wait(),
        );
        storage
            .async_prewrite(
                Context::new(),
                vec![Mutation::Put((Key::from_raw(b"x"), b"100".to_vec()))],
                b"x".to_vec(),
                100,
                Options::default(),
                expect_ok_callback(tx.clone(), 1),
            )
            .unwrap();
        rx.recv().unwrap();
        storage
            .async_commit(
                Context::new(),
                vec![Key::from_raw(b"x")],
                100,
                101,
                expect_ok_callback(tx.clone(), 2),
            )
            .unwrap();
        rx.recv().unwrap();

        storage
            .async_pause(
                Context::new(),
                vec![],
                1000,
                expect_ok_callback(tx.clone(), 3),
            )
            .unwrap();
        let mut ctx = Context::new();
        ctx.set_priority(CommandPri::High);
        expect_value(
            b"100".to_vec(),
            storage.async_get(ctx, Key::from_raw(b"x"), 101).wait(),
        );
        // Command Get with high priority not block by command Pause.
        assert_eq!(rx.recv().unwrap(), 3);
    }

    #[test]
    fn test_delete_range() {
        let storage = TestStorageBuilder::new().build().unwrap();
        let (tx, rx) = channel();
        // Write x and y.
        storage
            .async_prewrite(
                Context::new(),
                vec![
                    Mutation::Put((Key::from_raw(b"x"), b"100".to_vec())),
                    Mutation::Put((Key::from_raw(b"y"), b"100".to_vec())),
                    Mutation::Put((Key::from_raw(b"z"), b"100".to_vec())),
                ],
                b"x".to_vec(),
                100,
                Options::default(),
                expect_ok_callback(tx.clone(), 0),
            )
            .unwrap();
        rx.recv().unwrap();
        storage
            .async_commit(
                Context::new(),
                vec![
                    Key::from_raw(b"x"),
                    Key::from_raw(b"y"),
                    Key::from_raw(b"z"),
                ],
                100,
                101,
                expect_ok_callback(tx.clone(), 1),
            )
            .unwrap();
        rx.recv().unwrap();
        expect_value(
            b"100".to_vec(),
            storage
                .async_get(Context::new(), Key::from_raw(b"x"), 101)
                .wait(),
        );
        expect_value(
            b"100".to_vec(),
            storage
                .async_get(Context::new(), Key::from_raw(b"y"), 101)
                .wait(),
        );
        expect_value(
            b"100".to_vec(),
            storage
                .async_get(Context::new(), Key::from_raw(b"z"), 101)
                .wait(),
        );

        // Delete range [x, z)
        storage
            .async_delete_range(
                Context::new(),
                Key::from_raw(b"x"),
                Key::from_raw(b"z"),
                expect_ok_callback(tx.clone(), 5),
            )
            .unwrap();
        rx.recv().unwrap();
        expect_none(
            storage
                .async_get(Context::new(), Key::from_raw(b"x"), 101)
                .wait(),
        );
        expect_none(
            storage
                .async_get(Context::new(), Key::from_raw(b"y"), 101)
                .wait(),
        );
        expect_value(
            b"100".to_vec(),
            storage
                .async_get(Context::new(), Key::from_raw(b"z"), 101)
                .wait(),
        );

        storage
            .async_delete_range(
                Context::new(),
                Key::from_raw(b""),
                Key::from_raw(&[255]),
                expect_ok_callback(tx.clone(), 9),
            )
            .unwrap();
        rx.recv().unwrap();
        expect_none(
            storage
                .async_get(Context::new(), Key::from_raw(b"z"), 101)
                .wait(),
        );
    }

    #[test]
    fn test_raw_delete_range() {
        let storage = TestStorageBuilder::new().build().unwrap();
        let (tx, rx) = channel();

        let test_data = [
            (b"a", b"001"),
            (b"b", b"002"),
            (b"c", b"003"),
            (b"d", b"004"),
            (b"e", b"005"),
        ];

        // Write some key-value pairs to the db
        for kv in &test_data {
            storage
                .async_raw_put(
                    Context::new(),
                    "".to_string(),
                    kv.0.to_vec(),
                    kv.1.to_vec(),
                    expect_ok_callback(tx.clone(), 0),
                )
                .unwrap();
        }

        expect_value(
            b"004".to_vec(),
            storage
                .async_raw_get(Context::new(), "".to_string(), b"d".to_vec())
                .wait(),
        );

        // Delete ["d", "e")
        storage
            .async_raw_delete_range(
                Context::new(),
                "".to_string(),
                b"d".to_vec(),
                b"e".to_vec(),
                expect_ok_callback(tx.clone(), 1),
            )
            .unwrap();
        rx.recv().unwrap();

        // Assert key "d" has gone
        expect_value(
            b"003".to_vec(),
            storage
                .async_raw_get(Context::new(), "".to_string(), b"c".to_vec())
                .wait(),
        );
        expect_none(
            storage
                .async_raw_get(Context::new(), "".to_string(), b"d".to_vec())
                .wait(),
        );
        expect_value(
            b"005".to_vec(),
            storage
                .async_raw_get(Context::new(), "".to_string(), b"e".to_vec())
                .wait(),
        );

        // Delete ["aa", "ab")
        storage
            .async_raw_delete_range(
                Context::new(),
                "".to_string(),
                b"aa".to_vec(),
                b"ab".to_vec(),
                expect_ok_callback(tx.clone(), 2),
            )
            .unwrap();
        rx.recv().unwrap();

        // Assert nothing happened
        expect_value(
            b"001".to_vec(),
            storage
                .async_raw_get(Context::new(), "".to_string(), b"a".to_vec())
                .wait(),
        );
        expect_value(
            b"002".to_vec(),
            storage
                .async_raw_get(Context::new(), "".to_string(), b"b".to_vec())
                .wait(),
        );

        // Delete all
        storage
            .async_raw_delete_range(
                Context::new(),
                "".to_string(),
                b"a".to_vec(),
                b"z".to_vec(),
                expect_ok_callback(tx, 3),
            )
            .unwrap();
        rx.recv().unwrap();

        // Assert now no key remains
        for kv in &test_data {
            expect_none(
                storage
                    .async_raw_get(Context::new(), "".to_string(), kv.0.to_vec())
                    .wait(),
            );
        }

        rx.recv().unwrap();
    }

    #[test]
    fn test_raw_batch_put() {
        let storage = TestStorageBuilder::new().build().unwrap();
        let (tx, rx) = channel();

        let test_data = vec![
            (b"a".to_vec(), b"aa".to_vec()),
            (b"b".to_vec(), b"bb".to_vec()),
            (b"c".to_vec(), b"cc".to_vec()),
            (b"d".to_vec(), b"dd".to_vec()),
            (b"e".to_vec(), b"ee".to_vec()),
        ];

        // Write key-value pairs in a batch
        storage
            .async_raw_batch_put(
                Context::new(),
                "".to_string(),
                test_data.clone(),
                expect_ok_callback(tx.clone(), 0),
            )
            .unwrap();
        rx.recv().unwrap();

        // Verify pairs one by one
        for (key, val) in test_data {
            expect_value(
                val,
                storage
                    .async_raw_get(Context::new(), "".to_string(), key)
                    .wait(),
            );
        }
    }

    #[test]
    fn test_raw_batch_get() {
        let storage = TestStorageBuilder::new().build().unwrap();
        let (tx, rx) = channel();

        let test_data = vec![
            (b"a".to_vec(), b"aa".to_vec()),
            (b"b".to_vec(), b"bb".to_vec()),
            (b"c".to_vec(), b"cc".to_vec()),
            (b"d".to_vec(), b"dd".to_vec()),
            (b"e".to_vec(), b"ee".to_vec()),
        ];

        // Write key-value pairs one by one
        for &(ref key, ref value) in &test_data {
            storage
                .async_raw_put(
                    Context::new(),
                    "".to_string(),
                    key.clone(),
                    value.clone(),
                    expect_ok_callback(tx.clone(), 0),
                )
                .unwrap();
        }
        rx.recv().unwrap();

        // Verify pairs in a batch
        let keys = test_data.iter().map(|&(ref k, _)| k.clone()).collect();
        let results = test_data.into_iter().map(|(k, v)| Some((k, v))).collect();
        expect_multi_values(
            results,
            storage
                .async_raw_batch_get(Context::new(), "".to_string(), keys)
                .wait(),
        );
    }

    #[test]
    fn test_raw_batch_delete() {
        let storage = TestStorageBuilder::new().build().unwrap();
        let (tx, rx) = channel();

        let test_data = vec![
            (b"a".to_vec(), b"aa".to_vec()),
            (b"b".to_vec(), b"bb".to_vec()),
            (b"c".to_vec(), b"cc".to_vec()),
            (b"d".to_vec(), b"dd".to_vec()),
            (b"e".to_vec(), b"ee".to_vec()),
        ];

        // Write key-value pairs in batch
        storage
            .async_raw_batch_put(
                Context::new(),
                "".to_string(),
                test_data.clone(),
                expect_ok_callback(tx.clone(), 0),
            )
            .unwrap();
        rx.recv().unwrap();

        // Verify pairs exist
        let keys = test_data.iter().map(|&(ref k, _)| k.clone()).collect();
        let results = test_data
            .iter()
            .map(|&(ref k, ref v)| Some((k.clone(), v.clone())))
            .collect();
        expect_multi_values(
            results,
            storage
                .async_raw_batch_get(Context::new(), "".to_string(), keys)
                .wait(),
        );

        // Delete ["b", "d"]
        storage
            .async_raw_batch_delete(
                Context::new(),
                "".to_string(),
                vec![b"b".to_vec(), b"d".to_vec()],
                expect_ok_callback(tx.clone(), 1),
            )
            .unwrap();
        rx.recv().unwrap();

        // Assert "b" and "d" are gone
        expect_value(
            b"aa".to_vec(),
            storage
                .async_raw_get(Context::new(), "".to_string(), b"a".to_vec())
                .wait(),
        );
        expect_none(
            storage
                .async_raw_get(Context::new(), "".to_string(), b"b".to_vec())
                .wait(),
        );
        expect_value(
            b"cc".to_vec(),
            storage
                .async_raw_get(Context::new(), "".to_string(), b"c".to_vec())
                .wait(),
        );
        expect_none(
            storage
                .async_raw_get(Context::new(), "".to_string(), b"d".to_vec())
                .wait(),
        );
        expect_value(
            b"ee".to_vec(),
            storage
                .async_raw_get(Context::new(), "".to_string(), b"e".to_vec())
                .wait(),
        );

        // Delete ["a", "c", "e"]
        storage
            .async_raw_batch_delete(
                Context::new(),
                "".to_string(),
                vec![b"a".to_vec(), b"c".to_vec(), b"e".to_vec()],
                expect_ok_callback(tx.clone(), 2),
            )
            .unwrap();
        rx.recv().unwrap();

        // Assert no key remains
        for (k, _) in test_data {
            expect_none(
                storage
                    .async_raw_get(Context::new(), "".to_string(), k)
                    .wait(),
            );
        }
    }

    #[test]
    fn test_raw_scan() {
        let storage = TestStorageBuilder::new().build().unwrap();
        let (tx, rx) = channel();

        let test_data = vec![
            (b"a".to_vec(), b"aa".to_vec()),
            (b"a1".to_vec(), b"aa11".to_vec()),
            (b"a2".to_vec(), b"aa22".to_vec()),
            (b"a3".to_vec(), b"aa33".to_vec()),
            (b"b".to_vec(), b"bb".to_vec()),
            (b"b1".to_vec(), b"bb11".to_vec()),
            (b"b2".to_vec(), b"bb22".to_vec()),
            (b"b3".to_vec(), b"bb33".to_vec()),
            (b"c".to_vec(), b"cc".to_vec()),
            (b"c1".to_vec(), b"cc11".to_vec()),
            (b"c2".to_vec(), b"cc22".to_vec()),
            (b"c3".to_vec(), b"cc33".to_vec()),
            (b"d".to_vec(), b"dd".to_vec()),
            (b"d1".to_vec(), b"dd11".to_vec()),
            (b"d2".to_vec(), b"dd22".to_vec()),
            (b"d3".to_vec(), b"dd33".to_vec()),
            (b"e".to_vec(), b"ee".to_vec()),
            (b"e1".to_vec(), b"ee11".to_vec()),
            (b"e2".to_vec(), b"ee22".to_vec()),
            (b"e3".to_vec(), b"ee33".to_vec()),
        ];

        // Write key-value pairs in batch
        storage
            .async_raw_batch_put(
                Context::new(),
                "".to_string(),
                test_data.clone(),
                expect_ok_callback(tx.clone(), 0),
            )
            .unwrap();
        rx.recv().unwrap();

        // Scan pairs with key only
        let mut results: Vec<Option<KvPair>> = test_data
            .iter()
            .map(|&(ref k, _)| Some((k.clone(), vec![])))
            .collect();
        expect_multi_values(
            results.clone(),
            storage
                .async_raw_scan(
                    Context::new(),
                    "".to_string(),
                    vec![],
                    None,
                    20,
                    true,
                    false,
                )
                .wait(),
        );
        results = results.split_off(10);
        expect_multi_values(
            results,
            storage
                .async_raw_scan(
                    Context::new(),
                    "".to_string(),
                    b"c2".to_vec(),
                    None,
                    20,
                    true,
                    false,
                )
                .wait(),
        );
        let mut results: Vec<Option<KvPair>> = test_data
            .clone()
            .into_iter()
            .map(|(k, v)| Some((k, v)))
            .collect();
        expect_multi_values(
            results.clone(),
            storage
                .async_raw_scan(
                    Context::new(),
                    "".to_string(),
                    vec![],
                    None,
                    20,
                    false,
                    false,
                )
                .wait(),
        );
        results = results.split_off(10);
        expect_multi_values(
            results,
            storage
                .async_raw_scan(
                    Context::new(),
                    "".to_string(),
                    b"c2".to_vec(),
                    None,
                    20,
                    false,
                    false,
                )
                .wait(),
        );
        let results: Vec<Option<KvPair>> = test_data
            .clone()
            .into_iter()
            .map(|(k, v)| Some((k, v)))
            .rev()
            .collect();
        expect_multi_values(
            results,
            storage
                .async_raw_scan(
                    Context::new(),
                    "".to_string(),
                    b"z".to_vec(),
                    None,
                    20,
                    false,
                    true,
                )
                .wait(),
        );
        let results: Vec<Option<KvPair>> = test_data
            .clone()
            .into_iter()
            .map(|(k, v)| Some((k, v)))
            .rev()
            .take(5)
            .collect();
        expect_multi_values(
            results,
            storage
                .async_raw_scan(
                    Context::new(),
                    "".to_string(),
                    b"z".to_vec(),
                    None,
                    5,
                    false,
                    true,
                )
                .wait(),
        );

        // Scan with end_key
        let results: Vec<Option<KvPair>> = test_data
            .clone()
            .into_iter()
            .skip(6)
            .take(4)
            .map(|(k, v)| Some((k, v)))
            .collect();
        expect_multi_values(
            results.clone(),
            storage
                .async_raw_scan(
                    Context::new(),
                    "".to_string(),
                    b"b2".to_vec(),
                    Some(b"c2".to_vec()),
                    20,
                    false,
                    false,
                )
                .wait(),
        );
        let results: Vec<Option<KvPair>> = test_data
            .clone()
            .into_iter()
            .skip(6)
            .take(1)
            .map(|(k, v)| Some((k, v)))
            .collect();
        expect_multi_values(
            results.clone(),
            storage
                .async_raw_scan(
                    Context::new(),
                    "".to_string(),
                    b"b2".to_vec(),
                    Some(b"b2\x00".to_vec()),
                    20,
                    false,
                    false,
                )
                .wait(),
        );

        // Reverse scan with end_key
        let results: Vec<Option<KvPair>> = test_data
            .clone()
            .into_iter()
            .rev()
            .skip(10)
            .take(4)
            .map(|(k, v)| Some((k, v)))
            .collect();
        expect_multi_values(
            results.clone(),
            storage
                .async_raw_scan(
                    Context::new(),
                    "".to_string(),
                    b"c2".to_vec(),
                    Some(b"b2".to_vec()),
                    20,
                    false,
                    true,
                )
                .wait(),
        );
        let results: Vec<Option<KvPair>> = test_data
            .clone()
            .into_iter()
            .skip(6)
            .take(1)
            .map(|(k, v)| Some((k, v)))
            .collect();
        expect_multi_values(
            results.clone(),
            storage
                .async_raw_scan(
                    Context::new(),
                    "".to_string(),
                    b"b2\x00".to_vec(),
                    Some(b"b2".to_vec()),
                    20,
                    false,
                    true,
                )
                .wait(),
        );

        // End key tests. Confirm that lower/upper bound works correctly.
        let ctx = Context::new();
        let results = vec![
            (b"c1".to_vec(), b"cc11".to_vec()),
            (b"c2".to_vec(), b"cc22".to_vec()),
            (b"c3".to_vec(), b"cc33".to_vec()),
            (b"d".to_vec(), b"dd".to_vec()),
            (b"d1".to_vec(), b"dd11".to_vec()),
            (b"d2".to_vec(), b"dd22".to_vec()),
        ]
        .into_iter()
        .map(|(k, v)| Some((k, v)));
        let engine = storage.get_engine();
        expect_multi_values(
            results.clone().collect(),
            <Storage<RocksEngine>>::async_snapshot(&engine, &ctx)
                .and_then(move |snapshot| {
                    <Storage<RocksEngine>>::raw_scan(
                        &snapshot,
                        &"".to_string(),
                        &Key::from_encoded(b"c1".to_vec()),
                        Some(Key::from_encoded(b"d3".to_vec())),
                        20,
                        &mut Statistics::default(),
                        false,
                    )
                })
                .wait(),
        );
        expect_multi_values(
            results.rev().collect(),
            <Storage<RocksEngine>>::async_snapshot(&engine, &ctx)
                .and_then(move |snapshot| {
                    <Storage<RocksEngine>>::reverse_raw_scan(
                        &snapshot,
                        &"".to_string(),
                        &Key::from_encoded(b"d3".to_vec()),
                        Some(Key::from_encoded(b"c1".to_vec())),
                        20,
                        &mut Statistics::default(),
                        false,
                    )
                })
                .wait(),
        );
    }

    #[test]
    fn test_check_key_ranges() {
        fn make_ranges(ranges: Vec<(Vec<u8>, Vec<u8>)>) -> Vec<KeyRange> {
            ranges
                .into_iter()
                .map(|(s, e)| {
                    let mut range = KeyRange::new();
                    range.set_start_key(s);
                    if !e.is_empty() {
                        range.set_end_key(e);
                    }
                    range
                })
                .collect()
        }

        let ranges = make_ranges(vec![
            (b"a".to_vec(), b"a3".to_vec()),
            (b"b".to_vec(), b"b3".to_vec()),
            (b"c".to_vec(), b"c3".to_vec()),
        ]);
        assert_eq!(
            <Storage<RocksEngine>>::check_key_ranges(&ranges, false),
            true
        );

        let ranges = make_ranges(vec![
            (b"a".to_vec(), vec![]),
            (b"b".to_vec(), vec![]),
            (b"c".to_vec(), vec![]),
        ]);
        assert_eq!(
            <Storage<RocksEngine>>::check_key_ranges(&ranges, false),
            true
        );

        let ranges = make_ranges(vec![
            (b"a3".to_vec(), b"a".to_vec()),
            (b"b3".to_vec(), b"b".to_vec()),
            (b"c3".to_vec(), b"c".to_vec()),
        ]);
        assert_eq!(
            <Storage<RocksEngine>>::check_key_ranges(&ranges, false),
            false
        );

        // if end_key is omitted, the next start_key is used instead. so, false is returned.
        let ranges = make_ranges(vec![
            (b"c".to_vec(), vec![]),
            (b"b".to_vec(), vec![]),
            (b"a".to_vec(), vec![]),
        ]);
        assert_eq!(
            <Storage<RocksEngine>>::check_key_ranges(&ranges, false),
            false
        );

        let ranges = make_ranges(vec![
            (b"a3".to_vec(), b"a".to_vec()),
            (b"b3".to_vec(), b"b".to_vec()),
            (b"c3".to_vec(), b"c".to_vec()),
        ]);
        assert_eq!(
            <Storage<RocksEngine>>::check_key_ranges(&ranges, true),
            true
        );

        let ranges = make_ranges(vec![
            (b"c3".to_vec(), vec![]),
            (b"b3".to_vec(), vec![]),
            (b"a3".to_vec(), vec![]),
        ]);
        assert_eq!(
            <Storage<RocksEngine>>::check_key_ranges(&ranges, true),
            true
        );

        let ranges = make_ranges(vec![
            (b"a".to_vec(), b"a3".to_vec()),
            (b"b".to_vec(), b"b3".to_vec()),
            (b"c".to_vec(), b"c3".to_vec()),
        ]);
        assert_eq!(
            <Storage<RocksEngine>>::check_key_ranges(&ranges, true),
            false
        );

        let ranges = make_ranges(vec![
            (b"a3".to_vec(), vec![]),
            (b"b3".to_vec(), vec![]),
            (b"c3".to_vec(), vec![]),
        ]);
        assert_eq!(
            <Storage<RocksEngine>>::check_key_ranges(&ranges, true),
            false
        );
    }

    #[test]
    fn test_raw_batch_scan() {
        let storage = TestStorageBuilder::new().build().unwrap();
        let (tx, rx) = channel();

        let test_data = vec![
            (b"a".to_vec(), b"aa".to_vec()),
            (b"a1".to_vec(), b"aa11".to_vec()),
            (b"a2".to_vec(), b"aa22".to_vec()),
            (b"a3".to_vec(), b"aa33".to_vec()),
            (b"b".to_vec(), b"bb".to_vec()),
            (b"b1".to_vec(), b"bb11".to_vec()),
            (b"b2".to_vec(), b"bb22".to_vec()),
            (b"b3".to_vec(), b"bb33".to_vec()),
            (b"c".to_vec(), b"cc".to_vec()),
            (b"c1".to_vec(), b"cc11".to_vec()),
            (b"c2".to_vec(), b"cc22".to_vec()),
            (b"c3".to_vec(), b"cc33".to_vec()),
            (b"d".to_vec(), b"dd".to_vec()),
            (b"d1".to_vec(), b"dd11".to_vec()),
            (b"d2".to_vec(), b"dd22".to_vec()),
            (b"d3".to_vec(), b"dd33".to_vec()),
            (b"e".to_vec(), b"ee".to_vec()),
            (b"e1".to_vec(), b"ee11".to_vec()),
            (b"e2".to_vec(), b"ee22".to_vec()),
            (b"e3".to_vec(), b"ee33".to_vec()),
        ];

        // Write key-value pairs in batch
        storage
            .async_raw_batch_put(
                Context::new(),
                "".to_string(),
                test_data.clone(),
                expect_ok_callback(tx.clone(), 0),
            )
            .unwrap();
        rx.recv().unwrap();

        // Verify pairs exist
        let keys = test_data.iter().map(|&(ref k, _)| k.clone()).collect();
        let results = test_data.into_iter().map(|(k, v)| Some((k, v))).collect();
        expect_multi_values(
            results,
            storage
                .async_raw_batch_get(Context::new(), "".to_string(), keys)
                .wait(),
        );

        let results = vec![
            Some((b"a".to_vec(), b"aa".to_vec())),
            Some((b"a1".to_vec(), b"aa11".to_vec())),
            Some((b"a2".to_vec(), b"aa22".to_vec())),
            Some((b"a3".to_vec(), b"aa33".to_vec())),
            Some((b"b".to_vec(), b"bb".to_vec())),
            Some((b"b1".to_vec(), b"bb11".to_vec())),
            Some((b"b2".to_vec(), b"bb22".to_vec())),
            Some((b"b3".to_vec(), b"bb33".to_vec())),
            Some((b"c".to_vec(), b"cc".to_vec())),
            Some((b"c1".to_vec(), b"cc11".to_vec())),
            Some((b"c2".to_vec(), b"cc22".to_vec())),
            Some((b"c3".to_vec(), b"cc33".to_vec())),
            Some((b"d".to_vec(), b"dd".to_vec())),
        ];
        let ranges: Vec<KeyRange> = vec![b"a".to_vec(), b"b".to_vec(), b"c".to_vec()]
            .into_iter()
            .map(|k| {
                let mut range = KeyRange::new();
                range.set_start_key(k);
                range
            })
            .collect();
        expect_multi_values(
            results,
            storage
                .async_raw_batch_scan(
                    Context::new(),
                    "".to_string(),
                    ranges.clone(),
                    5,
                    false,
                    false,
                )
                .wait(),
        );

        let results = vec![
            Some((b"a".to_vec(), vec![])),
            Some((b"a1".to_vec(), vec![])),
            Some((b"a2".to_vec(), vec![])),
            Some((b"a3".to_vec(), vec![])),
            Some((b"b".to_vec(), vec![])),
            Some((b"b1".to_vec(), vec![])),
            Some((b"b2".to_vec(), vec![])),
            Some((b"b3".to_vec(), vec![])),
            Some((b"c".to_vec(), vec![])),
            Some((b"c1".to_vec(), vec![])),
            Some((b"c2".to_vec(), vec![])),
            Some((b"c3".to_vec(), vec![])),
            Some((b"d".to_vec(), vec![])),
        ];
        expect_multi_values(
            results,
            storage
                .async_raw_batch_scan(
                    Context::new(),
                    "".to_string(),
                    ranges.clone(),
                    5,
                    true,
                    false,
                )
                .wait(),
        );

        let results = vec![
            Some((b"a".to_vec(), b"aa".to_vec())),
            Some((b"a1".to_vec(), b"aa11".to_vec())),
            Some((b"a2".to_vec(), b"aa22".to_vec())),
            Some((b"b".to_vec(), b"bb".to_vec())),
            Some((b"b1".to_vec(), b"bb11".to_vec())),
            Some((b"b2".to_vec(), b"bb22".to_vec())),
            Some((b"c".to_vec(), b"cc".to_vec())),
            Some((b"c1".to_vec(), b"cc11".to_vec())),
            Some((b"c2".to_vec(), b"cc22".to_vec())),
        ];
        expect_multi_values(
            results,
            storage
                .async_raw_batch_scan(
                    Context::new(),
                    "".to_string(),
                    ranges.clone(),
                    3,
                    false,
                    false,
                )
                .wait(),
        );

        let results = vec![
            Some((b"a".to_vec(), vec![])),
            Some((b"a1".to_vec(), vec![])),
            Some((b"a2".to_vec(), vec![])),
            Some((b"b".to_vec(), vec![])),
            Some((b"b1".to_vec(), vec![])),
            Some((b"b2".to_vec(), vec![])),
            Some((b"c".to_vec(), vec![])),
            Some((b"c1".to_vec(), vec![])),
            Some((b"c2".to_vec(), vec![])),
        ];
        expect_multi_values(
            results,
            storage
                .async_raw_batch_scan(Context::new(), "".to_string(), ranges, 3, true, false)
                .wait(),
        );

        let results = vec![
            Some((b"a2".to_vec(), b"aa22".to_vec())),
            Some((b"a1".to_vec(), b"aa11".to_vec())),
            Some((b"a".to_vec(), b"aa".to_vec())),
            Some((b"b2".to_vec(), b"bb22".to_vec())),
            Some((b"b1".to_vec(), b"bb11".to_vec())),
            Some((b"b".to_vec(), b"bb".to_vec())),
            Some((b"c2".to_vec(), b"cc22".to_vec())),
            Some((b"c1".to_vec(), b"cc11".to_vec())),
            Some((b"c".to_vec(), b"cc".to_vec())),
        ];
        let ranges: Vec<KeyRange> = vec![
            (b"a3".to_vec(), b"a".to_vec()),
            (b"b3".to_vec(), b"b".to_vec()),
            (b"c3".to_vec(), b"c".to_vec()),
        ]
        .into_iter()
        .map(|(s, e)| {
            let mut range = KeyRange::new();
            range.set_start_key(s);
            range.set_end_key(e);
            range
        })
        .collect();
        expect_multi_values(
            results,
            storage
                .async_raw_batch_scan(Context::new(), "".to_string(), ranges, 5, false, true)
                .wait(),
        );

        let results = vec![
            Some((b"c2".to_vec(), b"cc22".to_vec())),
            Some((b"c1".to_vec(), b"cc11".to_vec())),
            Some((b"b2".to_vec(), b"bb22".to_vec())),
            Some((b"b1".to_vec(), b"bb11".to_vec())),
            Some((b"a2".to_vec(), b"aa22".to_vec())),
            Some((b"a1".to_vec(), b"aa11".to_vec())),
        ];
        let ranges: Vec<KeyRange> = vec![b"c3".to_vec(), b"b3".to_vec(), b"a3".to_vec()]
            .into_iter()
            .map(|s| {
                let mut range = KeyRange::new();
                range.set_start_key(s);
                range
            })
            .collect();
        expect_multi_values(
            results,
            storage
                .async_raw_batch_scan(Context::new(), "".to_string(), ranges, 2, false, true)
                .wait(),
        );

        let results = vec![
            Some((b"a2".to_vec(), vec![])),
            Some((b"a1".to_vec(), vec![])),
            Some((b"a".to_vec(), vec![])),
            Some((b"b2".to_vec(), vec![])),
            Some((b"b1".to_vec(), vec![])),
            Some((b"b".to_vec(), vec![])),
            Some((b"c2".to_vec(), vec![])),
            Some((b"c1".to_vec(), vec![])),
            Some((b"c".to_vec(), vec![])),
        ];
        let ranges: Vec<KeyRange> = vec![
            (b"a3".to_vec(), b"a".to_vec()),
            (b"b3".to_vec(), b"b".to_vec()),
            (b"c3".to_vec(), b"c".to_vec()),
        ]
        .into_iter()
        .map(|(s, e)| {
            let mut range = KeyRange::new();
            range.set_start_key(s);
            range.set_end_key(e);
            range
        })
        .collect();
        expect_multi_values(
            results,
            storage
                .async_raw_batch_scan(Context::new(), "".to_string(), ranges, 5, true, true)
                .wait(),
        );
    }

    #[test]
    fn test_scan_lock() {
        let storage = TestStorageBuilder::new().build().unwrap();
        let (tx, rx) = channel();
        storage
            .async_prewrite(
                Context::new(),
                vec![
                    Mutation::Put((Key::from_raw(b"x"), b"foo".to_vec())),
                    Mutation::Put((Key::from_raw(b"y"), b"foo".to_vec())),
                    Mutation::Put((Key::from_raw(b"z"), b"foo".to_vec())),
                ],
                b"x".to_vec(),
                100,
                Options::default(),
                expect_ok_callback(tx.clone(), 0),
            )
            .unwrap();
        rx.recv().unwrap();
        storage
            .async_prewrite(
                Context::new(),
                vec![
                    Mutation::Put((Key::from_raw(b"a"), b"foo".to_vec())),
                    Mutation::Put((Key::from_raw(b"b"), b"foo".to_vec())),
                    Mutation::Put((Key::from_raw(b"c"), b"foo".to_vec())),
                ],
                b"c".to_vec(),
                101,
                Options::default(),
                expect_ok_callback(tx.clone(), 0),
            )
            .unwrap();
        rx.recv().unwrap();
        let (lock_a, lock_b, lock_c, lock_x, lock_y, lock_z) = (
            {
                let mut lock = LockInfo::new();
                lock.set_primary_lock(b"c".to_vec());
                lock.set_lock_version(101);
                lock.set_key(b"a".to_vec());
                lock
            },
            {
                let mut lock = LockInfo::new();
                lock.set_primary_lock(b"c".to_vec());
                lock.set_lock_version(101);
                lock.set_key(b"b".to_vec());
                lock
            },
            {
                let mut lock = LockInfo::new();
                lock.set_primary_lock(b"c".to_vec());
                lock.set_lock_version(101);
                lock.set_key(b"c".to_vec());
                lock
            },
            {
                let mut lock = LockInfo::new();
                lock.set_primary_lock(b"x".to_vec());
                lock.set_lock_version(100);
                lock.set_key(b"x".to_vec());
                lock
            },
            {
                let mut lock = LockInfo::new();
                lock.set_primary_lock(b"x".to_vec());
                lock.set_lock_version(100);
                lock.set_key(b"y".to_vec());
                lock
            },
            {
                let mut lock = LockInfo::new();
                lock.set_primary_lock(b"x".to_vec());
                lock.set_lock_version(100);
                lock.set_key(b"z".to_vec());
                lock
            },
        );
        storage
            .async_scan_locks(
                Context::new(),
                99,
                vec![],
                10,
                expect_value_callback(tx.clone(), 0, vec![]),
            )
            .unwrap();
        rx.recv().unwrap();
        storage
            .async_scan_locks(
                Context::new(),
                100,
                vec![],
                10,
                expect_value_callback(
                    tx.clone(),
                    0,
                    vec![lock_x.clone(), lock_y.clone(), lock_z.clone()],
                ),
            )
            .unwrap();
        rx.recv().unwrap();
        storage
            .async_scan_locks(
                Context::new(),
                100,
                b"a".to_vec(),
                10,
                expect_value_callback(
                    tx.clone(),
                    0,
                    vec![lock_x.clone(), lock_y.clone(), lock_z.clone()],
                ),
            )
            .unwrap();
        rx.recv().unwrap();
        storage
            .async_scan_locks(
                Context::new(),
                100,
                b"y".to_vec(),
                10,
                expect_value_callback(tx.clone(), 0, vec![lock_y.clone(), lock_z.clone()]),
            )
            .unwrap();
        rx.recv().unwrap();
        storage
            .async_scan_locks(
                Context::new(),
                101,
                vec![],
                10,
                expect_value_callback(
                    tx.clone(),
                    0,
                    vec![
                        lock_a.clone(),
                        lock_b.clone(),
                        lock_c.clone(),
                        lock_x.clone(),
                        lock_y.clone(),
                        lock_z.clone(),
                    ],
                ),
            )
            .unwrap();
        rx.recv().unwrap();
        storage
            .async_scan_locks(
                Context::new(),
                101,
                vec![],
                4,
                expect_value_callback(
                    tx.clone(),
                    0,
                    vec![
                        lock_a.clone(),
                        lock_b.clone(),
                        lock_c.clone(),
                        lock_x.clone(),
                    ],
                ),
            )
            .unwrap();
        rx.recv().unwrap();
        storage
            .async_scan_locks(
                Context::new(),
                101,
                b"b".to_vec(),
                4,
                expect_value_callback(
                    tx.clone(),
                    0,
                    vec![
                        lock_b.clone(),
                        lock_c.clone(),
                        lock_x.clone(),
                        lock_y.clone(),
                    ],
                ),
            )
            .unwrap();
        rx.recv().unwrap();
        storage
            .async_scan_locks(
                Context::new(),
                101,
                b"b".to_vec(),
                0,
                expect_value_callback(
                    tx.clone(),
                    0,
                    vec![
                        lock_b.clone(),
                        lock_c.clone(),
                        lock_x.clone(),
                        lock_y.clone(),
                        lock_z.clone(),
                    ],
                ),
            )
            .unwrap();
        rx.recv().unwrap();
    }

    #[test]
    fn test_resolve_lock() {
        use crate::storage::txn::RESOLVE_LOCK_BATCH_SIZE;

        let storage = TestStorageBuilder::new().build().unwrap();
        let (tx, rx) = channel();

        // These locks (transaction ts=99) are not going to be resolved.
        storage
            .async_prewrite(
                Context::new(),
                vec![
                    Mutation::Put((Key::from_raw(b"a"), b"foo".to_vec())),
                    Mutation::Put((Key::from_raw(b"b"), b"foo".to_vec())),
                    Mutation::Put((Key::from_raw(b"c"), b"foo".to_vec())),
                ],
                b"c".to_vec(),
                99,
                Options::default(),
                expect_ok_callback(tx.clone(), 0),
            )
            .unwrap();
        rx.recv().unwrap();

        let (lock_a, lock_b, lock_c) = (
            {
                let mut lock = LockInfo::new();
                lock.set_primary_lock(b"c".to_vec());
                lock.set_lock_version(99);
                lock.set_key(b"a".to_vec());
                lock
            },
            {
                let mut lock = LockInfo::new();
                lock.set_primary_lock(b"c".to_vec());
                lock.set_lock_version(99);
                lock.set_key(b"b".to_vec());
                lock
            },
            {
                let mut lock = LockInfo::new();
                lock.set_primary_lock(b"c".to_vec());
                lock.set_lock_version(99);
                lock.set_key(b"c".to_vec());
                lock
            },
        );

        // We should be able to resolve all locks for transaction ts=100 when there are this
        // many locks.
        let scanned_locks_coll = vec![
            1,
            RESOLVE_LOCK_BATCH_SIZE,
            RESOLVE_LOCK_BATCH_SIZE - 1,
            RESOLVE_LOCK_BATCH_SIZE + 1,
            RESOLVE_LOCK_BATCH_SIZE * 2,
            RESOLVE_LOCK_BATCH_SIZE * 2 - 1,
            RESOLVE_LOCK_BATCH_SIZE * 2 + 1,
        ];

        let is_rollback_coll = vec![
            false, // commit
            true,  // rollback
        ];
        let mut ts = 100;

        for scanned_locks in scanned_locks_coll {
            for is_rollback in &is_rollback_coll {
                let mut mutations = vec![];
                for i in 0..scanned_locks {
                    mutations.push(Mutation::Put((
                        Key::from_raw(format!("x{:08}", i).as_bytes()),
                        b"foo".to_vec(),
                    )));
                }

                storage
                    .async_prewrite(
                        Context::new(),
                        mutations,
                        b"x".to_vec(),
                        ts,
                        Options::default(),
                        expect_ok_callback(tx.clone(), 0),
                    )
                    .unwrap();
                rx.recv().unwrap();

                let mut txn_status = HashMap::default();
                txn_status.insert(
                    ts,
                    if *is_rollback {
                        0 // rollback
                    } else {
                        ts + 5 // commit, commit_ts = start_ts + 5
                    },
                );
                storage
                    .async_resolve_lock(
                        Context::new(),
                        txn_status,
                        expect_ok_callback(tx.clone(), 0),
                    )
                    .unwrap();
                rx.recv().unwrap();

                // All locks should be resolved except for a, b and c.
                storage
                    .async_scan_locks(
                        Context::new(),
                        ts,
                        vec![],
                        0,
                        expect_value_callback(
                            tx.clone(),
                            0,
                            vec![lock_a.clone(), lock_b.clone(), lock_c.clone()],
                        ),
                    )
                    .unwrap();
                rx.recv().unwrap();

                ts += 10;
            }
        }
    }

    #[test]
    fn test_resolve_lock_lite() {
        let storage = TestStorageBuilder::new().build().unwrap();
        let (tx, rx) = channel();

        storage
            .async_prewrite(
                Context::new(),
                vec![
                    Mutation::Put((Key::from_raw(b"a"), b"foo".to_vec())),
                    Mutation::Put((Key::from_raw(b"b"), b"foo".to_vec())),
                    Mutation::Put((Key::from_raw(b"c"), b"foo".to_vec())),
                ],
                b"c".to_vec(),
                99,
                Options::default(),
                expect_ok_callback(tx.clone(), 0),
            )
            .unwrap();
        rx.recv().unwrap();

        // Rollback key 'b' and key 'c' and left key 'a' still locked.
        let resolve_keys = vec![Key::from_raw(b"b"), Key::from_raw(b"c")];
        storage
            .async_resolve_lock_lite(
                Context::new(),
                99,
                0,
                resolve_keys,
                expect_ok_callback(tx.clone(), 0),
            )
            .unwrap();
        rx.recv().unwrap();

        // Check lock for key 'a'.
        let lock_a = {
            let mut lock = LockInfo::new();
            lock.set_primary_lock(b"c".to_vec());
            lock.set_lock_version(99);
            lock.set_key(b"a".to_vec());
            lock
        };
        storage
            .async_scan_locks(
                Context::new(),
                99,
                vec![],
                0,
                expect_value_callback(tx.clone(), 0, vec![lock_a]),
            )
            .unwrap();
        rx.recv().unwrap();

        // Resolve lock for key 'a'.
        storage
            .async_resolve_lock_lite(
                Context::new(),
                99,
                0,
                vec![Key::from_raw(b"a")],
                expect_ok_callback(tx.clone(), 0),
            )
            .unwrap();
        rx.recv().unwrap();

        storage
            .async_prewrite(
                Context::new(),
                vec![
                    Mutation::Put((Key::from_raw(b"a"), b"foo".to_vec())),
                    Mutation::Put((Key::from_raw(b"b"), b"foo".to_vec())),
                    Mutation::Put((Key::from_raw(b"c"), b"foo".to_vec())),
                ],
                b"c".to_vec(),
                101,
                Options::default(),
                expect_ok_callback(tx.clone(), 0),
            )
            .unwrap();
        rx.recv().unwrap();

        // Commit key 'b' and key 'c' and left key 'a' still locked.
        let resolve_keys = vec![Key::from_raw(b"b"), Key::from_raw(b"c")];
        storage
            .async_resolve_lock_lite(
                Context::new(),
                101,
                102,
                resolve_keys,
                expect_ok_callback(tx.clone(), 0),
            )
            .unwrap();
        rx.recv().unwrap();

        // Check lock for key 'a'.
        let lock_a = {
            let mut lock = LockInfo::new();
            lock.set_primary_lock(b"c".to_vec());
            lock.set_lock_version(101);
            lock.set_key(b"a".to_vec());
            lock
        };
        storage
            .async_scan_locks(
                Context::new(),
                101,
                vec![],
                0,
                expect_value_callback(tx.clone(), 0, vec![lock_a]),
            )
            .unwrap();
        rx.recv().unwrap();
    }
}<|MERGE_RESOLUTION|>--- conflicted
+++ resolved
@@ -49,11 +49,8 @@
 // Short value max len must <= 255.
 pub const SHORT_VALUE_MAX_LEN: usize = 64;
 pub const SHORT_VALUE_PREFIX: u8 = b'v';
-<<<<<<< HEAD
+pub const PESSIMISTIC_TXN: u8 = b'p';
 pub const TXN_SIZE_PREFIX: u8 = b't';
-=======
-pub const PESSIMISTIC_TXN: u8 = b'p';
->>>>>>> 011cdffa
 
 use engine::{CfName, ALL_CFS, CF_DEFAULT, CF_LOCK, CF_WRITE, DATA_CFS};
 
@@ -295,7 +292,9 @@
 
     pub fn is_sys_cmd(&self) -> bool {
         match *self {
-            Command::ScanLock { .. } | Command::ResolveLock { .. } => true,
+            Command::ScanLock { .. }
+            | Command::ResolveLock { .. }
+            | Command::ResolveLockLite { .. } => true,
             _ => false,
         }
     }
@@ -436,13 +435,10 @@
     pub skip_constraint_check: bool,
     pub key_only: bool,
     pub reverse_scan: bool,
-<<<<<<< HEAD
+    pub is_first_lock: bool,
+    pub is_pessimistic_lock: Vec<bool>,
     // How many keys this transaction involved.
     pub txn_size: u64,
-=======
-    pub is_first_lock: bool,
-    pub is_pessimistic_lock: Vec<bool>,
->>>>>>> 011cdffa
 }
 
 impl Options {
@@ -452,12 +448,9 @@
             skip_constraint_check,
             key_only,
             reverse_scan: false,
-<<<<<<< HEAD
-            txn_size: 0,
-=======
             is_first_lock: false,
             is_pessimistic_lock: vec![],
->>>>>>> 011cdffa
+            txn_size: 0,
         }
     }
 
