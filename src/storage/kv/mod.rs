// Copyright 2016 TiKV Project Authors. Licensed under Apache-2.0.

use std::cell::UnsafeCell;
use std::fmt;
use std::time::Duration;
use std::{error, ptr, result};

use engine::rocks::TablePropertiesCollection;
use engine::IterOption;
<<<<<<< HEAD
use engine::{CfName, CF_DEFAULT, CF_HISTORY, CF_LATEST, CF_LOCK, CF_ROLLBACK, CF_WRITE};
use tikv_util::collections::HashMap;
use tikv_util::metrics::CRITICAL_ERROR;
use tikv_util::worker::FutureScheduler;
use tikv_util::{panic_when_unexpected_key_or_data, set_panic_mark};

=======
use engine::{CfName, CF_DEFAULT};
>>>>>>> 1aae7209
use kvproto::errorpb::Error as ErrorHeader;
use kvproto::kvrpcpb::Context;

use crate::into_other::IntoOther;
use crate::raftstore::coprocessor::SeekRegionCallback;
use crate::storage::{Key, Value};

mod btree_engine;
mod compact_listener;
mod cursor;
mod perf_context;
mod rocksdb_engine;
mod stats;

pub use self::btree_engine::{BTreeEngine, BTreeEngineIterator, BTreeEngineSnapshot};
pub use self::compact_listener::{CompactedEvent, CompactionListener};
pub use self::cursor::{Cursor, CursorBuilder};
pub use self::perf_context::{PerfStatisticsDelta, PerfStatisticsInstant};
pub use self::rocksdb_engine::{RocksEngine, RocksSnapshot, TestEngineBuilder};
pub use self::stats::{
    CFStatistics, FlowStatistics, FlowStatsReporter, Statistics, StatisticsSummary,
};

pub const SEEK_BOUND: u64 = 8;
const DEFAULT_TIMEOUT_SECS: u64 = 5;

pub type Callback<T> = Box<dyn FnOnce((CbContext, Result<T>)) + Send>;
pub type Result<T> = result::Result<T, Error>;

#[derive(Debug)]
pub struct CbContext {
    pub term: Option<u64>,
}

impl CbContext {
    pub fn new() -> CbContext {
        CbContext { term: None }
    }
}

#[derive(Debug)]
pub enum Modify {
    Delete(CfName, Key),
    Put(CfName, Key, Value),
    // cf_name, start_key, end_key, notify_only
    DeleteRange(CfName, Key, Key, bool),
}

pub trait Engine: Send + Clone + 'static {
    type Snap: Snapshot;

    fn async_write(&self, ctx: &Context, batch: Vec<Modify>, callback: Callback<()>) -> Result<()>;
    fn async_snapshot(&self, ctx: &Context, callback: Callback<Self::Snap>) -> Result<()>;

    fn write(&self, ctx: &Context, batch: Vec<Modify>) -> Result<()> {
        let timeout = Duration::from_secs(DEFAULT_TIMEOUT_SECS);
        match wait_op!(|cb| self.async_write(ctx, batch, cb), timeout) {
            Some((_, res)) => res,
            None => Err(Error::from(ErrorInner::Timeout(timeout))),
        }
    }

    fn snapshot(&self, ctx: &Context) -> Result<Self::Snap> {
        let timeout = Duration::from_secs(DEFAULT_TIMEOUT_SECS);
        match wait_op!(|cb| self.async_snapshot(ctx, cb), timeout) {
            Some((_, res)) => res,
            None => Err(Error::from(ErrorInner::Timeout(timeout))),
        }
    }

    fn put(&self, ctx: &Context, key: Key, value: Value) -> Result<()> {
        self.put_cf(ctx, CF_DEFAULT, key, value)
    }

    fn put_cf(&self, ctx: &Context, cf: CfName, key: Key, value: Value) -> Result<()> {
        self.write(ctx, vec![Modify::Put(cf, key, value)])
    }

    fn delete(&self, ctx: &Context, key: Key) -> Result<()> {
        self.delete_cf(ctx, CF_DEFAULT, key)
    }

    fn delete_cf(&self, ctx: &Context, cf: CfName, key: Key) -> Result<()> {
        self.write(ctx, vec![Modify::Delete(cf, key)])
    }
}

pub trait Snapshot: Send + Clone {
    type Iter: Iterator;

    fn get(&self, key: &Key) -> Result<Option<Value>>;
    fn get_cf(&self, cf: CfName, key: &Key) -> Result<Option<Value>>;
    fn iter(&self, iter_opt: IterOption, mode: ScanMode) -> Result<Cursor<Self::Iter>>;
    fn iter_cf(
        &self,
        cf: CfName,
        iter_opt: IterOption,
        mode: ScanMode,
    ) -> Result<Cursor<Self::Iter>>;
    fn get_properties(&self) -> Result<TablePropertiesCollection> {
        self.get_properties_cf(CF_DEFAULT)
    }
    fn get_properties_cf(&self, _: CfName) -> Result<TablePropertiesCollection> {
        Err(box_err!("no user properties"))
    }
    // The minimum key this snapshot can retrieve.
    #[inline]
    fn lower_bound(&self) -> Option<&[u8]> {
        None
    }
    // The maximum key can be fetched from the snapshot should less than the upper bound.
    #[inline]
    fn upper_bound(&self) -> Option<&[u8]> {
        None
    }
}

pub trait Iterator: Send {
    fn next(&mut self) -> bool;
    fn prev(&mut self) -> bool;
    fn seek(&mut self, key: &Key) -> Result<bool>;
    fn seek_for_prev(&mut self, key: &Key) -> Result<bool>;
    fn seek_to_first(&mut self) -> bool;
    fn seek_to_last(&mut self) -> bool;
    fn valid(&self) -> bool;
    fn status(&self) -> Result<()>;

    fn validate_key(&self, _: &Key) -> Result<()> {
        Ok(())
    }

    fn key(&self) -> &[u8];
    fn value(&self) -> &[u8];
}

pub trait RegionInfoProvider: Send + Clone + 'static {
    /// Find the first region `r` whose range contains or greater than `from_key` and the peer on
    /// this TiKV satisfies `filter(peer)` returns true.
    fn seek_region(&self, from: &[u8], filter: SeekRegionCallback) -> Result<()>;
}

#[derive(Debug, PartialEq, Clone, Copy)]
pub enum ScanMode {
    Forward,
    Backward,
    Mixed,
}

<<<<<<< HEAD
/// Statistics collects the ops taken when fetching data.
#[derive(Default, Clone, Debug)]
pub struct CFStatistics {
    // How many keys that's effective to user. This counter should be increased
    // by the caller.
    pub processed: usize,
    pub get: usize,
    pub next: usize,
    pub prev: usize,
    pub seek: usize,
    pub seek_for_prev: usize,
    pub over_seek_bound: usize,
    pub flow_stats: FlowStatistics,
}

#[derive(Default, Debug, Clone)]
pub struct FlowStatistics {
    pub read_keys: usize,
    pub read_bytes: usize,
}

// Reports flow statistics to outside.
pub trait FlowStatsReporter: Send + Clone + Sync + 'static {
    // Reports read flow statistics, the argument `read_stats` is a hash map
    // saves the flow statistics of different region.
    // TODO: maybe we need to return a Result later?
    fn report_read_stats(&self, read_stats: HashMap<u64, FlowStatistics>);
}

impl FlowStatsReporter for FutureScheduler<PdTask> {
    fn report_read_stats(&self, read_stats: HashMap<u64, FlowStatistics>) {
        if let Err(e) = self.schedule(PdTask::ReadStats { read_stats }) {
            error!("Failed to send read flow statistics"; "err" => ?e);
        }
    }
}

impl FlowStatistics {
    pub fn add(&mut self, other: &Self) {
        self.read_bytes = self.read_bytes.saturating_add(other.read_bytes);
        self.read_keys = self.read_keys.saturating_add(other.read_keys);
    }
}

impl CFStatistics {
    #[inline]
    pub fn total_op_count(&self) -> usize {
        self.get + self.next + self.prev + self.seek + self.seek_for_prev
    }

    pub fn details(&self) -> [(&'static str, usize); 8] {
        [
            (STAT_TOTAL, self.total_op_count()),
            (STAT_PROCESSED, self.processed),
            (STAT_GET, self.get),
            (STAT_NEXT, self.next),
            (STAT_PREV, self.prev),
            (STAT_SEEK, self.seek),
            (STAT_SEEK_FOR_PREV, self.seek_for_prev),
            (STAT_OVER_SEEK_BOUND, self.over_seek_bound),
        ]
    }

    pub fn add(&mut self, other: &Self) {
        self.processed = self.processed.saturating_add(other.processed);
        self.get = self.get.saturating_add(other.get);
        self.next = self.next.saturating_add(other.next);
        self.prev = self.prev.saturating_add(other.prev);
        self.seek = self.seek.saturating_add(other.seek);
        self.seek_for_prev = self.seek_for_prev.saturating_add(other.seek_for_prev);
        self.over_seek_bound = self.over_seek_bound.saturating_add(other.over_seek_bound);
        self.flow_stats.add(&other.flow_stats);
    }

    pub fn scan_info(&self) -> ScanInfo {
        let mut info = ScanInfo::default();
        info.set_processed(self.processed as i64);
        info.set_total(self.total_op_count() as i64);
        info
    }
}

#[derive(Default, Clone, Debug)]
pub struct Statistics {
    pub lock: CFStatistics,
    pub write: CFStatistics,
    pub latest: CFStatistics,
    pub history: CFStatistics,
    pub rollback: CFStatistics,
    pub data: CFStatistics,
}

impl Statistics {
    pub fn total_op_count(&self) -> usize {
        self.lock.total_op_count()
            + self.write.total_op_count()
            + self.data.total_op_count()
            + self.latest.total_op_count()
            + self.history.total_op_count()
            + self.rollback.total_op_count()
    }

    pub fn total_processed(&self) -> usize {
        self.lock.processed
            + self.write.processed
            + self.data.processed
            + self.latest.processed
            + self.history.processed
            + self.rollback.processed
    }

    pub fn details(&self) -> [(&'static str, [(&'static str, usize); 8]); 3] {
        [
            (CF_DEFAULT, self.data.details()),
            (CF_LOCK, self.lock.details()),
            (CF_WRITE, self.write.details()),
        ]
    }

    pub fn add(&mut self, other: &Self) {
        self.lock.add(&other.lock);
        self.latest.add(&other.latest);
        self.history.add(&other.history);
        self.data.add(&other.data);
        self.write.add(&other.write);
    }

    pub fn scan_detail(&self) -> ScanDetail {
        let mut detail = ScanDetail::default();
        detail.set_data(self.data.scan_info());
        detail.set_lock(self.lock.scan_info());
        detail.set_write(self.write.scan_info());
        detail
    }

    pub fn mut_cf_statistics(&mut self, cf: &str) -> &mut CFStatistics {
        if cf.is_empty() {
            return &mut self.data;
        }
        match cf {
            CF_DEFAULT => &mut self.data,
            CF_LOCK => &mut self.lock,
            CF_WRITE => &mut self.write,
            CF_LATEST => &mut self.latest,
            CF_HISTORY => &mut self.history,
            CF_ROLLBACK => &mut self.rollback,
            _ => unreachable!(),
        }
    }
}

#[derive(Default, Debug)]
pub struct StatisticsSummary {
    pub stat: Statistics,
    pub count: u64,
}

impl StatisticsSummary {
    pub fn add_statistics(&mut self, v: &Statistics) {
        self.stat.add(v);
        self.count += 1;
    }
}

pub struct Cursor<I: Iterator> {
    iter: I,
    scan_mode: ScanMode,
    // the data cursor can be seen will be
    min_key: Option<Vec<u8>>,
    max_key: Option<Vec<u8>>,

    // Use `Cell` to wrap these flags to provide interior mutability, so that `key()` and
    // `value()` don't need to have `&mut self`.
    cur_key_has_read: Cell<bool>,
    cur_value_has_read: Cell<bool>,
}

impl<I: Iterator> Cursor<I> {
    pub fn new(iter: I, mode: ScanMode) -> Self {
        Self {
            iter,
            scan_mode: mode,
            min_key: None,
            max_key: None,

            cur_key_has_read: Cell::new(false),
            cur_value_has_read: Cell::new(false),
        }
    }

    /// Mark key and value as unread. It will be invoked once cursor is moved.
    #[inline]
    fn mark_unread(&self) {
        self.cur_key_has_read.set(false);
        self.cur_value_has_read.set(false);
    }

    /// Mark key as read. Returns whether key was marked as read before this call.
    #[inline]
    fn mark_key_read(&self) -> bool {
        self.cur_key_has_read.replace(true)
    }

    /// Mark value as read. Returns whether value was marked as read before this call.
    #[inline]
    fn mark_value_read(&self) -> bool {
        self.cur_value_has_read.replace(true)
    }

    pub fn seek(&mut self, key: &Key, statistics: &mut CFStatistics) -> Result<bool> {
        fail_point!("kv_cursor_seek", |_| {
            return Err(box_err!("kv cursor seek error"));
        });

        assert_ne!(self.scan_mode, ScanMode::Backward);
        if self
            .max_key
            .as_ref()
            .map_or(false, |k| k <= key.as_encoded())
        {
            self.iter.validate_key(key)?;
            return Ok(false);
        }

        if self.scan_mode == ScanMode::Forward
            && self.valid()?
            && self.key(statistics) >= key.as_encoded().as_slice()
        {
            return Ok(true);
        }

        if !self.internal_seek(key, statistics)? {
            self.max_key = Some(key.as_encoded().to_owned());
            return Ok(false);
        }
        Ok(true)
    }

    /// Seek the specified key.
    ///
    /// This method assume the current position of cursor is
    /// around `key`, otherwise you should use `seek` instead.
    pub fn near_seek(&mut self, key: &Key, statistics: &mut CFStatistics) -> Result<bool> {
        assert_ne!(self.scan_mode, ScanMode::Backward);
        if !self.valid()? {
            return self.seek(key, statistics);
        }
        let ord = self.key(statistics).cmp(key.as_encoded());
        if ord == Ordering::Equal
            || (self.scan_mode == ScanMode::Forward && ord == Ordering::Greater)
        {
            return Ok(true);
        }
        if self
            .max_key
            .as_ref()
            .map_or(false, |k| k <= key.as_encoded())
        {
            self.iter.validate_key(key)?;
            return Ok(false);
        }
        if ord == Ordering::Greater {
            near_loop!(
                self.prev(statistics) && self.key(statistics) > key.as_encoded().as_slice(),
                self.seek(key, statistics),
                statistics
            );
            if self.valid()? {
                if self.key(statistics) < key.as_encoded().as_slice() {
                    self.next(statistics);
                }
            } else {
                assert!(self.seek_to_first(statistics));
                return Ok(true);
            }
        } else {
            // ord == Less
            near_loop!(
                self.next(statistics) && self.key(statistics) < key.as_encoded().as_slice(),
                self.seek(key, statistics),
                statistics
            );
        }
        if !self.valid()? {
            self.max_key = Some(key.as_encoded().to_owned());
            return Ok(false);
        }
        Ok(true)
    }

    /// Get the value of specified key.
    ///
    /// This method assume the current position of cursor is
    /// around `key`, otherwise you should `seek` first.
    pub fn get(&mut self, key: &Key, statistics: &mut CFStatistics) -> Result<Option<&[u8]>> {
        if self.scan_mode != ScanMode::Backward {
            if self.near_seek(key, statistics)? && self.key(statistics) == &**key.as_encoded() {
                return Ok(Some(self.value(statistics)));
            }
            return Ok(None);
        }
        if self.near_seek_for_prev(key, statistics)? && self.key(statistics) == &**key.as_encoded()
        {
            return Ok(Some(self.value(statistics)));
        }
        Ok(None)
    }

    pub fn seek_for_prev(&mut self, key: &Key, statistics: &mut CFStatistics) -> Result<bool> {
        assert_ne!(self.scan_mode, ScanMode::Forward);
        if self
            .min_key
            .as_ref()
            .map_or(false, |k| k >= key.as_encoded())
        {
            self.iter.validate_key(key)?;
            return Ok(false);
        }

        if self.scan_mode == ScanMode::Backward
            && self.valid()?
            && self.key(statistics) <= key.as_encoded().as_slice()
        {
            return Ok(true);
        }

        if !self.internal_seek_for_prev(key, statistics)? {
            self.min_key = Some(key.as_encoded().to_owned());
            return Ok(false);
        }
        Ok(true)
    }

    /// Find the largest key that is not greater than the specific key.
    pub fn near_seek_for_prev(&mut self, key: &Key, statistics: &mut CFStatistics) -> Result<bool> {
        assert_ne!(self.scan_mode, ScanMode::Forward);
        if !self.valid()? {
            return self.seek_for_prev(key, statistics);
        }
        let ord = self.key(statistics).cmp(key.as_encoded());
        if ord == Ordering::Equal || (self.scan_mode == ScanMode::Backward && ord == Ordering::Less)
        {
            return Ok(true);
        }

        if self
            .min_key
            .as_ref()
            .map_or(false, |k| k >= key.as_encoded())
        {
            self.iter.validate_key(key)?;
            return Ok(false);
        }

        if ord == Ordering::Less {
            near_loop!(
                self.next(statistics) && self.key(statistics) < key.as_encoded().as_slice(),
                self.seek_for_prev(key, statistics),
                statistics
            );
            if self.valid()? {
                if self.key(statistics) > key.as_encoded().as_slice() {
                    self.prev(statistics);
                }
            } else {
                assert!(self.seek_to_last(statistics));
                return Ok(true);
            }
        } else {
            near_loop!(
                self.prev(statistics) && self.key(statistics) > key.as_encoded().as_slice(),
                self.seek_for_prev(key, statistics),
                statistics
            );
        }

        if !self.valid()? {
            self.min_key = Some(key.as_encoded().to_owned());
            return Ok(false);
        }
        Ok(true)
    }

    pub fn reverse_seek(&mut self, key: &Key, statistics: &mut CFStatistics) -> Result<bool> {
        if !self.seek_for_prev(key, statistics)? {
            return Ok(false);
        }

        if self.key(statistics) == &**key.as_encoded() {
            // should not update min_key here. otherwise reverse_seek_le may not
            // work as expected.
            return Ok(self.prev(statistics));
        }

        Ok(true)
    }

    /// Reverse seek the specified key.
    ///
    /// This method assume the current position of cursor is
    /// around `key`, otherwise you should use `reverse_seek` instead.
    pub fn near_reverse_seek(&mut self, key: &Key, statistics: &mut CFStatistics) -> Result<bool> {
        if !self.near_seek_for_prev(key, statistics)? {
            return Ok(false);
        }

        if self.key(statistics) == &**key.as_encoded() {
            return Ok(self.prev(statistics));
        }

        Ok(true)
    }

    #[inline]
    pub fn key(&self, statistics: &mut CFStatistics) -> &[u8] {
        let key = self.iter.key();
        if !self.mark_key_read() {
            statistics.flow_stats.read_bytes += key.len();
            statistics.flow_stats.read_keys += 1;
        }
        key
    }

    #[inline]
    pub fn value(&self, statistics: &mut CFStatistics) -> &[u8] {
        let value = self.iter.value();
        if !self.mark_value_read() {
            statistics.flow_stats.read_bytes += value.len();
        }
        value
    }

    #[inline]
    pub fn seek_to_first(&mut self, statistics: &mut CFStatistics) -> bool {
        statistics.seek += 1;
        self.mark_unread();
        self.iter.seek_to_first()
    }

    #[inline]
    pub fn seek_to_last(&mut self, statistics: &mut CFStatistics) -> bool {
        statistics.seek += 1;
        self.mark_unread();
        self.iter.seek_to_last()
    }

    #[inline]
    pub fn internal_seek(&mut self, key: &Key, statistics: &mut CFStatistics) -> Result<bool> {
        statistics.seek += 1;
        self.mark_unread();
        self.iter.seek(key)
    }

    #[inline]
    pub fn internal_seek_for_prev(
        &mut self,
        key: &Key,
        statistics: &mut CFStatistics,
    ) -> Result<bool> {
        statistics.seek_for_prev += 1;
        self.mark_unread();
        self.iter.seek_for_prev(key)
    }

    #[inline]
    pub fn next(&mut self, statistics: &mut CFStatistics) -> bool {
        statistics.next += 1;
        self.mark_unread();
        self.iter.next()
    }

    #[inline]
    pub fn prev(&mut self, statistics: &mut CFStatistics) -> bool {
        statistics.prev += 1;
        self.mark_unread();
        self.iter.prev()
    }

    #[inline]
    // As Rocksdb described, if Iterator::Valid() is false, there are two possibilities:
    // (1) We reached the end of the data. In this case, status() is OK();
    // (2) there is an error. In this case status() is not OK().
    // So check status when iterator is invalidated.
    pub fn valid(&self) -> Result<bool> {
        if !self.iter.valid() {
            if let Err(e) = self.iter.status() {
                CRITICAL_ERROR.with_label_values(&["rocksdb"]).inc();
                if panic_when_unexpected_key_or_data() {
                    set_panic_mark();
                    panic!("Rocksdb error: {}", e);
                }
                return Err(e);
            }
            Ok(false)
        } else {
            Ok(true)
        }
    }
}

=======
>>>>>>> 1aae7209
quick_error! {
    #[derive(Debug)]
    pub enum ErrorInner {
        Request(err: ErrorHeader) {
            from()
            description("request to underhook engine failed")
            display("{:?}", err)
        }
        Timeout(d: Duration) {
            description("request timeout")
            display("timeout after {:?}", d)
        }
        EmptyRequest {
            description("an empty request")
            display("an empty request")
        }
        Other(err: Box<dyn error::Error + Send + Sync>) {
            from()
            cause(err.as_ref())
            description(err.description())
            display("unknown error {:?}", err)
        }
    }
}

impl From<engine::Error> for ErrorInner {
    fn from(err: engine::Error) -> ErrorInner {
        ErrorInner::Request(err.into())
    }
}

impl From<engine_traits::Error> for ErrorInner {
    fn from(err: engine_traits::Error) -> ErrorInner {
        ErrorInner::Request(err.into_other())
    }
}

impl ErrorInner {
    pub fn maybe_clone(&self) -> Option<ErrorInner> {
        match *self {
            ErrorInner::Request(ref e) => Some(ErrorInner::Request(e.clone())),
            ErrorInner::Timeout(d) => Some(ErrorInner::Timeout(d)),
            ErrorInner::EmptyRequest => Some(ErrorInner::EmptyRequest),
            ErrorInner::Other(_) => None,
        }
    }
}

pub struct Error(pub Box<ErrorInner>);

impl Error {
    pub fn maybe_clone(&self) -> Option<Error> {
        self.0.maybe_clone().map(Error::from)
    }
}

impl fmt::Debug for Error {
    fn fmt(&self, f: &mut fmt::Formatter<'_>) -> fmt::Result {
        fmt::Debug::fmt(&self.0, f)
    }
}

impl fmt::Display for Error {
    fn fmt(&self, f: &mut fmt::Formatter<'_>) -> fmt::Result {
        fmt::Display::fmt(&self.0, f)
    }
}

impl std::error::Error for Error {
    fn description(&self) -> &str {
        std::error::Error::description(&self.0)
    }

    fn source(&self) -> Option<&(dyn std::error::Error + 'static)> {
        std::error::Error::source(&self.0)
    }
}

impl From<ErrorInner> for Error {
    #[inline]
    fn from(e: ErrorInner) -> Self {
        Error(Box::new(e))
    }
}

impl<T: Into<ErrorInner>> From<T> for Error {
    #[inline]
    default fn from(err: T) -> Self {
        let err = err.into();
        err.into()
    }
}

thread_local! {
    // A pointer to thread local engine. Use raw pointer and `UnsafeCell` to reduce runtime check.
    static TLS_ENGINE_ANY: UnsafeCell<*mut ()> = UnsafeCell::new(ptr::null_mut());
}

/// Execute the closure on the thread local engine.
///
/// Safety: precondition: `TLS_ENGINE_ANY` is non-null.
pub unsafe fn with_tls_engine<E: Engine, F, R>(f: F) -> R
where
    F: FnOnce(&E) -> R,
{
    TLS_ENGINE_ANY.with(|e| {
        let engine = &*(*e.get() as *const E);
        f(engine)
    })
}

/// Set the thread local engine.
///
/// Postcondition: `TLS_ENGINE_ANY` is non-null.
pub fn set_tls_engine<E: Engine>(engine: E) {
    // Safety: we check that `TLS_ENGINE_ANY` is null to ensure we don't leak an existing
    // engine; we ensure there are no other references to `engine`.
    TLS_ENGINE_ANY.with(move |e| unsafe {
        if (*e.get()).is_null() {
            let engine = Box::into_raw(Box::new(engine)) as *mut ();
            *e.get() = engine;
        }
    });
}

/// Destroy the thread local engine.
///
/// Safety: the current tls engine must have the same type as `E` (or at least
/// there destructors must be compatible).
/// Postcondition: `TLS_ENGINE_ANY` is null.
pub unsafe fn destroy_tls_engine<E: Engine>() {
    // Safety: we check that `TLS_ENGINE_ANY` is non-null, we must ensure that references
    // to `TLS_ENGINE_ANY` can never be stored outside of `TLS_ENGINE_ANY`.
    TLS_ENGINE_ANY.with(|e| {
        let ptr = *e.get();
        if !ptr.is_null() {
            drop(Box::from_raw(ptr as *mut E));
            *e.get() = ptr::null_mut();
        }
    });
}

#[cfg(test)]
pub mod tests {
    use super::*;
    use crate::storage::{CfName, Key};
    use engine::IterOption;
    use engine::CF_DEFAULT;
    use kvproto::kvrpcpb::Context;
    use tikv_util::codec::bytes;

    pub const TEST_ENGINE_CFS: &[CfName] = &["cf"];

    pub fn must_put<E: Engine>(engine: &E, key: &[u8], value: &[u8]) {
        engine
            .put(&Context::default(), Key::from_raw(key), value.to_vec())
            .unwrap();
    }

    pub fn must_put_cf<E: Engine>(engine: &E, cf: CfName, key: &[u8], value: &[u8]) {
        engine
            .put_cf(&Context::default(), cf, Key::from_raw(key), value.to_vec())
            .unwrap();
    }

    pub fn must_delete<E: Engine>(engine: &E, key: &[u8]) {
        engine
            .delete(&Context::default(), Key::from_raw(key))
            .unwrap();
    }

    pub fn must_delete_cf<E: Engine>(engine: &E, cf: CfName, key: &[u8]) {
        engine
            .delete_cf(&Context::default(), cf, Key::from_raw(key))
            .unwrap();
    }

    pub fn assert_has<E: Engine>(engine: &E, key: &[u8], value: &[u8]) {
        let snapshot = engine.snapshot(&Context::default()).unwrap();
        assert_eq!(snapshot.get(&Key::from_raw(key)).unwrap().unwrap(), value);
    }

    pub fn assert_has_cf<E: Engine>(engine: &E, cf: CfName, key: &[u8], value: &[u8]) {
        let snapshot = engine.snapshot(&Context::default()).unwrap();
        assert_eq!(
            snapshot.get_cf(cf, &Key::from_raw(key)).unwrap().unwrap(),
            value
        );
    }

    pub fn assert_none<E: Engine>(engine: &E, key: &[u8]) {
        let snapshot = engine.snapshot(&Context::default()).unwrap();
        assert_eq!(snapshot.get(&Key::from_raw(key)).unwrap(), None);
    }

    pub fn assert_none_cf<E: Engine>(engine: &E, cf: CfName, key: &[u8]) {
        let snapshot = engine.snapshot(&Context::default()).unwrap();
        assert_eq!(snapshot.get_cf(cf, &Key::from_raw(key)).unwrap(), None);
    }

    fn assert_seek<E: Engine>(engine: &E, key: &[u8], pair: (&[u8], &[u8])) {
        let snapshot = engine.snapshot(&Context::default()).unwrap();
        let mut cursor = snapshot
            .iter(IterOption::default(), ScanMode::Mixed)
            .unwrap();
        let mut statistics = CFStatistics::default();
        cursor.seek(&Key::from_raw(key), &mut statistics).unwrap();
        assert_eq!(cursor.key(&mut statistics), &*bytes::encode_bytes(pair.0));
        assert_eq!(cursor.value(&mut statistics), pair.1);
    }

    fn assert_reverse_seek<E: Engine>(engine: &E, key: &[u8], pair: (&[u8], &[u8])) {
        let snapshot = engine.snapshot(&Context::default()).unwrap();
        let mut cursor = snapshot
            .iter(IterOption::default(), ScanMode::Mixed)
            .unwrap();
        let mut statistics = CFStatistics::default();
        cursor
            .reverse_seek(&Key::from_raw(key), &mut statistics)
            .unwrap();
        assert_eq!(cursor.key(&mut statistics), &*bytes::encode_bytes(pair.0));
        assert_eq!(cursor.value(&mut statistics), pair.1);
    }

    fn assert_near_seek<I: Iterator>(cursor: &mut Cursor<I>, key: &[u8], pair: (&[u8], &[u8])) {
        let mut statistics = CFStatistics::default();
        assert!(
            cursor
                .near_seek(&Key::from_raw(key), &mut statistics)
                .unwrap(),
            hex::encode_upper(key)
        );
        assert_eq!(cursor.key(&mut statistics), &*bytes::encode_bytes(pair.0));
        assert_eq!(cursor.value(&mut statistics), pair.1);
    }

    fn assert_near_reverse_seek<I: Iterator>(
        cursor: &mut Cursor<I>,
        key: &[u8],
        pair: (&[u8], &[u8]),
    ) {
        let mut statistics = CFStatistics::default();
        assert!(
            cursor
                .near_reverse_seek(&Key::from_raw(key), &mut statistics)
                .unwrap(),
            hex::encode_upper(key)
        );
        assert_eq!(cursor.key(&mut statistics), &*bytes::encode_bytes(pair.0));
        assert_eq!(cursor.value(&mut statistics), pair.1);
    }

    pub fn test_base_curd_options<E: Engine>(engine: &E) {
        test_get_put(engine);
        test_batch(engine);
        test_empty_seek(engine);
        test_seek(engine);
        test_near_seek(engine);
        test_cf(engine);
        test_empty_write(engine);
    }

    fn test_get_put<E: Engine>(engine: &E) {
        assert_none(engine, b"x");
        must_put(engine, b"x", b"1");
        assert_has(engine, b"x", b"1");
        must_put(engine, b"x", b"2");
        assert_has(engine, b"x", b"2");
    }

    fn test_batch<E: Engine>(engine: &E) {
        engine
            .write(
                &Context::default(),
                vec![
                    Modify::Put(CF_DEFAULT, Key::from_raw(b"x"), b"1".to_vec()),
                    Modify::Put(CF_DEFAULT, Key::from_raw(b"y"), b"2".to_vec()),
                ],
            )
            .unwrap();
        assert_has(engine, b"x", b"1");
        assert_has(engine, b"y", b"2");

        engine
            .write(
                &Context::default(),
                vec![
                    Modify::Delete(CF_DEFAULT, Key::from_raw(b"x")),
                    Modify::Delete(CF_DEFAULT, Key::from_raw(b"y")),
                ],
            )
            .unwrap();
        assert_none(engine, b"y");
        assert_none(engine, b"y");
    }

    fn test_seek<E: Engine>(engine: &E) {
        must_put(engine, b"x", b"1");
        assert_seek(engine, b"x", (b"x", b"1"));
        assert_seek(engine, b"a", (b"x", b"1"));
        assert_reverse_seek(engine, b"x1", (b"x", b"1"));
        must_put(engine, b"z", b"2");
        assert_seek(engine, b"y", (b"z", b"2"));
        assert_seek(engine, b"x\x00", (b"z", b"2"));
        assert_reverse_seek(engine, b"y", (b"x", b"1"));
        assert_reverse_seek(engine, b"z", (b"x", b"1"));
        let snapshot = engine.snapshot(&Context::default()).unwrap();
        let mut iter = snapshot
            .iter(IterOption::default(), ScanMode::Mixed)
            .unwrap();
        let mut statistics = CFStatistics::default();
        assert!(!iter
            .seek(&Key::from_raw(b"z\x00"), &mut statistics)
            .unwrap());
        assert!(!iter
            .reverse_seek(&Key::from_raw(b"x"), &mut statistics)
            .unwrap());
        must_delete(engine, b"x");
        must_delete(engine, b"z");
    }

    fn test_near_seek<E: Engine>(engine: &E) {
        must_put(engine, b"x", b"1");
        must_put(engine, b"z", b"2");
        let snapshot = engine.snapshot(&Context::default()).unwrap();
        let mut cursor = snapshot
            .iter(IterOption::default(), ScanMode::Mixed)
            .unwrap();
        assert_near_seek(&mut cursor, b"x", (b"x", b"1"));
        assert_near_seek(&mut cursor, b"a", (b"x", b"1"));
        assert_near_reverse_seek(&mut cursor, b"z1", (b"z", b"2"));
        assert_near_reverse_seek(&mut cursor, b"x1", (b"x", b"1"));
        assert_near_seek(&mut cursor, b"y", (b"z", b"2"));
        assert_near_seek(&mut cursor, b"x\x00", (b"z", b"2"));
        let mut statistics = CFStatistics::default();
        assert!(!cursor
            .near_seek(&Key::from_raw(b"z\x00"), &mut statistics)
            .unwrap());
        // Insert many key-values between 'x' and 'z' then near_seek will fallback to seek.
        for i in 0..super::SEEK_BOUND {
            let key = format!("y{}", i);
            must_put(engine, key.as_bytes(), b"3");
        }
        let snapshot = engine.snapshot(&Context::default()).unwrap();
        let mut cursor = snapshot
            .iter(IterOption::default(), ScanMode::Mixed)
            .unwrap();
        assert_near_seek(&mut cursor, b"x", (b"x", b"1"));
        assert_near_seek(&mut cursor, b"z", (b"z", b"2"));

        must_delete(engine, b"x");
        must_delete(engine, b"z");
        for i in 0..super::SEEK_BOUND {
            let key = format!("y{}", i);
            must_delete(engine, key.as_bytes());
        }
    }

    fn test_empty_seek<E: Engine>(engine: &E) {
        let snapshot = engine.snapshot(&Context::default()).unwrap();
        let mut cursor = snapshot
            .iter(IterOption::default(), ScanMode::Mixed)
            .unwrap();
        let mut statistics = CFStatistics::default();
        assert!(!cursor
            .near_reverse_seek(&Key::from_raw(b"x"), &mut statistics)
            .unwrap());
        assert!(!cursor
            .near_reverse_seek(&Key::from_raw(b"z"), &mut statistics)
            .unwrap());
        assert!(!cursor
            .near_reverse_seek(&Key::from_raw(b"w"), &mut statistics)
            .unwrap());
        assert!(!cursor
            .near_seek(&Key::from_raw(b"x"), &mut statistics)
            .unwrap());
        assert!(!cursor
            .near_seek(&Key::from_raw(b"z"), &mut statistics)
            .unwrap());
        assert!(!cursor
            .near_seek(&Key::from_raw(b"w"), &mut statistics)
            .unwrap());
    }

    macro_rules! assert_seek {
        ($cursor:ident, $func:ident, $k:expr, $res:ident) => {{
            let mut statistics = CFStatistics::default();
            assert_eq!(
                $cursor.$func(&$k, &mut statistics).unwrap(),
                $res.is_some(),
                "assert_seek {} failed exp {:?}",
                $k,
                $res
            );
            if let Some((ref k, ref v)) = $res {
                assert_eq!(
                    $cursor.key(&mut statistics),
                    bytes::encode_bytes(k.as_bytes()).as_slice()
                );
                assert_eq!($cursor.value(&mut statistics), v.as_bytes());
            }
        }};
    }

    #[derive(PartialEq, Eq, Clone, Copy)]
    enum SeekMode {
        Normal,
        Reverse,
        ForPrev,
    }

    // use step to control the distance between target key and current key in cursor.
    fn test_linear_seek<S: Snapshot>(
        snapshot: &S,
        mode: ScanMode,
        seek_mode: SeekMode,
        start_idx: usize,
        step: usize,
    ) {
        let mut cursor = snapshot.iter(IterOption::default(), mode).unwrap();
        let mut near_cursor = snapshot.iter(IterOption::default(), mode).unwrap();
        let limit = (SEEK_BOUND as usize * 10 + 50 - 1) * 2;

        for (_, mut i) in (start_idx..(SEEK_BOUND as usize * 30))
            .enumerate()
            .filter(|&(i, _)| i % step == 0)
        {
            if seek_mode != SeekMode::Normal {
                i = SEEK_BOUND as usize * 30 - 1 - i;
            }
            let key = format!("key_{:03}", i);
            let seek_key = Key::from_raw(key.as_bytes());
            let exp_kv = if i <= 100 {
                match seek_mode {
                    SeekMode::Reverse => None,
                    SeekMode::ForPrev if i < 100 => None,
                    SeekMode::Normal | SeekMode::ForPrev => {
                        Some(("key_100".to_owned(), "value_50".to_owned()))
                    }
                }
            } else if i <= limit {
                if seek_mode == SeekMode::Reverse {
                    Some((
                        format!("key_{}", (i - 1) / 2 * 2),
                        format!("value_{}", (i - 1) / 2),
                    ))
                } else if seek_mode == SeekMode::ForPrev {
                    Some((format!("key_{}", i / 2 * 2), format!("value_{}", i / 2)))
                } else {
                    Some((
                        format!("key_{}", (i + 1) / 2 * 2),
                        format!("value_{}", (i + 1) / 2),
                    ))
                }
            } else if seek_mode != SeekMode::Normal {
                Some((
                    format!("key_{:03}", limit),
                    format!("value_{:03}", limit / 2),
                ))
            } else {
                None
            };

            match seek_mode {
                SeekMode::Reverse => {
                    assert_seek!(cursor, reverse_seek, seek_key, exp_kv);
                    assert_seek!(near_cursor, near_reverse_seek, seek_key, exp_kv);
                }
                SeekMode::Normal => {
                    assert_seek!(cursor, seek, seek_key, exp_kv);
                    assert_seek!(near_cursor, near_seek, seek_key, exp_kv);
                }
                SeekMode::ForPrev => {
                    assert_seek!(cursor, seek_for_prev, seek_key, exp_kv);
                    assert_seek!(near_cursor, near_seek_for_prev, seek_key, exp_kv);
                }
            }
        }
    }

    pub fn test_linear<E: Engine>(engine: &E) {
        for i in 50..50 + SEEK_BOUND * 10 {
            let key = format!("key_{}", i * 2);
            let value = format!("value_{}", i);
            must_put(engine, key.as_bytes(), value.as_bytes());
        }
        let snapshot = engine.snapshot(&Context::default()).unwrap();

        for step in 1..SEEK_BOUND as usize * 3 {
            for start in 0..10 {
                test_linear_seek(
                    &snapshot,
                    ScanMode::Forward,
                    SeekMode::Normal,
                    start * SEEK_BOUND as usize,
                    step,
                );
                test_linear_seek(
                    &snapshot,
                    ScanMode::Backward,
                    SeekMode::Reverse,
                    start * SEEK_BOUND as usize,
                    step,
                );
                test_linear_seek(
                    &snapshot,
                    ScanMode::Backward,
                    SeekMode::ForPrev,
                    start * SEEK_BOUND as usize,
                    step,
                );
            }
        }
        for &seek_mode in &[SeekMode::Reverse, SeekMode::Normal, SeekMode::ForPrev] {
            for step in 1..SEEK_BOUND as usize * 3 {
                for start in 0..10 {
                    test_linear_seek(
                        &snapshot,
                        ScanMode::Mixed,
                        seek_mode,
                        start * SEEK_BOUND as usize,
                        step,
                    );
                }
            }
        }
    }

    fn test_cf<E: Engine>(engine: &E) {
        assert_none_cf(engine, "cf", b"key");
        must_put_cf(engine, "cf", b"key", b"value");
        assert_has_cf(engine, "cf", b"key", b"value");
        must_delete_cf(engine, "cf", b"key");
        assert_none_cf(engine, "cf", b"key");
    }

    fn test_empty_write<E: Engine>(engine: &E) {
        engine.write(&Context::default(), vec![]).unwrap_err();
    }

    pub fn test_cfs_statistics<E: Engine>(engine: &E) {
        must_put(engine, b"foo", b"bar1");
        must_put(engine, b"foo2", b"bar2");
        must_put(engine, b"foo3", b"bar3"); // deleted
        must_put(engine, b"foo4", b"bar4");
        must_put(engine, b"foo42", b"bar42"); // deleted
        must_put(engine, b"foo5", b"bar5"); // deleted
        must_put(engine, b"foo6", b"bar6");
        must_delete(engine, b"foo3");
        must_delete(engine, b"foo42");
        must_delete(engine, b"foo5");

        let snapshot = engine.snapshot(&Context::default()).unwrap();
        let mut iter = snapshot
            .iter(IterOption::default(), ScanMode::Forward)
            .unwrap();

        let mut statistics = CFStatistics::default();
        iter.seek(&Key::from_raw(b"foo30"), &mut statistics)
            .unwrap();

        assert_eq!(iter.key(&mut statistics), &*bytes::encode_bytes(b"foo4"));
        assert_eq!(iter.value(&mut statistics), b"bar4");
        assert_eq!(statistics.seek, 1);

        let mut statistics = CFStatistics::default();
        iter.near_seek(&Key::from_raw(b"foo55"), &mut statistics)
            .unwrap();

        assert_eq!(iter.key(&mut statistics), &*bytes::encode_bytes(b"foo6"));
        assert_eq!(iter.value(&mut statistics), b"bar6");
        assert_eq!(statistics.seek, 0);
        assert_eq!(statistics.next, 1);

        let mut statistics = CFStatistics::default();
        iter.prev(&mut statistics);

        assert_eq!(iter.key(&mut statistics), &*bytes::encode_bytes(b"foo4"));
        assert_eq!(iter.value(&mut statistics), b"bar4");
        assert_eq!(statistics.prev, 1);

        iter.prev(&mut statistics);
        assert_eq!(iter.key(&mut statistics), &*bytes::encode_bytes(b"foo2"));
        assert_eq!(iter.value(&mut statistics), b"bar2");
        assert_eq!(statistics.prev, 2);

        iter.prev(&mut statistics);
        assert_eq!(iter.key(&mut statistics), &*bytes::encode_bytes(b"foo"));
        assert_eq!(iter.value(&mut statistics), b"bar1");
        assert_eq!(statistics.prev, 3);
    }
}<|MERGE_RESOLUTION|>--- conflicted
+++ resolved
@@ -7,16 +7,12 @@
 
 use engine::rocks::TablePropertiesCollection;
 use engine::IterOption;
-<<<<<<< HEAD
 use engine::{CfName, CF_DEFAULT, CF_HISTORY, CF_LATEST, CF_LOCK, CF_ROLLBACK, CF_WRITE};
 use tikv_util::collections::HashMap;
 use tikv_util::metrics::CRITICAL_ERROR;
 use tikv_util::worker::FutureScheduler;
 use tikv_util::{panic_when_unexpected_key_or_data, set_panic_mark};
 
-=======
-use engine::{CfName, CF_DEFAULT};
->>>>>>> 1aae7209
 use kvproto::errorpb::Error as ErrorHeader;
 use kvproto::kvrpcpb::Context;
 
@@ -165,509 +161,6 @@
     Mixed,
 }
 
-<<<<<<< HEAD
-/// Statistics collects the ops taken when fetching data.
-#[derive(Default, Clone, Debug)]
-pub struct CFStatistics {
-    // How many keys that's effective to user. This counter should be increased
-    // by the caller.
-    pub processed: usize,
-    pub get: usize,
-    pub next: usize,
-    pub prev: usize,
-    pub seek: usize,
-    pub seek_for_prev: usize,
-    pub over_seek_bound: usize,
-    pub flow_stats: FlowStatistics,
-}
-
-#[derive(Default, Debug, Clone)]
-pub struct FlowStatistics {
-    pub read_keys: usize,
-    pub read_bytes: usize,
-}
-
-// Reports flow statistics to outside.
-pub trait FlowStatsReporter: Send + Clone + Sync + 'static {
-    // Reports read flow statistics, the argument `read_stats` is a hash map
-    // saves the flow statistics of different region.
-    // TODO: maybe we need to return a Result later?
-    fn report_read_stats(&self, read_stats: HashMap<u64, FlowStatistics>);
-}
-
-impl FlowStatsReporter for FutureScheduler<PdTask> {
-    fn report_read_stats(&self, read_stats: HashMap<u64, FlowStatistics>) {
-        if let Err(e) = self.schedule(PdTask::ReadStats { read_stats }) {
-            error!("Failed to send read flow statistics"; "err" => ?e);
-        }
-    }
-}
-
-impl FlowStatistics {
-    pub fn add(&mut self, other: &Self) {
-        self.read_bytes = self.read_bytes.saturating_add(other.read_bytes);
-        self.read_keys = self.read_keys.saturating_add(other.read_keys);
-    }
-}
-
-impl CFStatistics {
-    #[inline]
-    pub fn total_op_count(&self) -> usize {
-        self.get + self.next + self.prev + self.seek + self.seek_for_prev
-    }
-
-    pub fn details(&self) -> [(&'static str, usize); 8] {
-        [
-            (STAT_TOTAL, self.total_op_count()),
-            (STAT_PROCESSED, self.processed),
-            (STAT_GET, self.get),
-            (STAT_NEXT, self.next),
-            (STAT_PREV, self.prev),
-            (STAT_SEEK, self.seek),
-            (STAT_SEEK_FOR_PREV, self.seek_for_prev),
-            (STAT_OVER_SEEK_BOUND, self.over_seek_bound),
-        ]
-    }
-
-    pub fn add(&mut self, other: &Self) {
-        self.processed = self.processed.saturating_add(other.processed);
-        self.get = self.get.saturating_add(other.get);
-        self.next = self.next.saturating_add(other.next);
-        self.prev = self.prev.saturating_add(other.prev);
-        self.seek = self.seek.saturating_add(other.seek);
-        self.seek_for_prev = self.seek_for_prev.saturating_add(other.seek_for_prev);
-        self.over_seek_bound = self.over_seek_bound.saturating_add(other.over_seek_bound);
-        self.flow_stats.add(&other.flow_stats);
-    }
-
-    pub fn scan_info(&self) -> ScanInfo {
-        let mut info = ScanInfo::default();
-        info.set_processed(self.processed as i64);
-        info.set_total(self.total_op_count() as i64);
-        info
-    }
-}
-
-#[derive(Default, Clone, Debug)]
-pub struct Statistics {
-    pub lock: CFStatistics,
-    pub write: CFStatistics,
-    pub latest: CFStatistics,
-    pub history: CFStatistics,
-    pub rollback: CFStatistics,
-    pub data: CFStatistics,
-}
-
-impl Statistics {
-    pub fn total_op_count(&self) -> usize {
-        self.lock.total_op_count()
-            + self.write.total_op_count()
-            + self.data.total_op_count()
-            + self.latest.total_op_count()
-            + self.history.total_op_count()
-            + self.rollback.total_op_count()
-    }
-
-    pub fn total_processed(&self) -> usize {
-        self.lock.processed
-            + self.write.processed
-            + self.data.processed
-            + self.latest.processed
-            + self.history.processed
-            + self.rollback.processed
-    }
-
-    pub fn details(&self) -> [(&'static str, [(&'static str, usize); 8]); 3] {
-        [
-            (CF_DEFAULT, self.data.details()),
-            (CF_LOCK, self.lock.details()),
-            (CF_WRITE, self.write.details()),
-        ]
-    }
-
-    pub fn add(&mut self, other: &Self) {
-        self.lock.add(&other.lock);
-        self.latest.add(&other.latest);
-        self.history.add(&other.history);
-        self.data.add(&other.data);
-        self.write.add(&other.write);
-    }
-
-    pub fn scan_detail(&self) -> ScanDetail {
-        let mut detail = ScanDetail::default();
-        detail.set_data(self.data.scan_info());
-        detail.set_lock(self.lock.scan_info());
-        detail.set_write(self.write.scan_info());
-        detail
-    }
-
-    pub fn mut_cf_statistics(&mut self, cf: &str) -> &mut CFStatistics {
-        if cf.is_empty() {
-            return &mut self.data;
-        }
-        match cf {
-            CF_DEFAULT => &mut self.data,
-            CF_LOCK => &mut self.lock,
-            CF_WRITE => &mut self.write,
-            CF_LATEST => &mut self.latest,
-            CF_HISTORY => &mut self.history,
-            CF_ROLLBACK => &mut self.rollback,
-            _ => unreachable!(),
-        }
-    }
-}
-
-#[derive(Default, Debug)]
-pub struct StatisticsSummary {
-    pub stat: Statistics,
-    pub count: u64,
-}
-
-impl StatisticsSummary {
-    pub fn add_statistics(&mut self, v: &Statistics) {
-        self.stat.add(v);
-        self.count += 1;
-    }
-}
-
-pub struct Cursor<I: Iterator> {
-    iter: I,
-    scan_mode: ScanMode,
-    // the data cursor can be seen will be
-    min_key: Option<Vec<u8>>,
-    max_key: Option<Vec<u8>>,
-
-    // Use `Cell` to wrap these flags to provide interior mutability, so that `key()` and
-    // `value()` don't need to have `&mut self`.
-    cur_key_has_read: Cell<bool>,
-    cur_value_has_read: Cell<bool>,
-}
-
-impl<I: Iterator> Cursor<I> {
-    pub fn new(iter: I, mode: ScanMode) -> Self {
-        Self {
-            iter,
-            scan_mode: mode,
-            min_key: None,
-            max_key: None,
-
-            cur_key_has_read: Cell::new(false),
-            cur_value_has_read: Cell::new(false),
-        }
-    }
-
-    /// Mark key and value as unread. It will be invoked once cursor is moved.
-    #[inline]
-    fn mark_unread(&self) {
-        self.cur_key_has_read.set(false);
-        self.cur_value_has_read.set(false);
-    }
-
-    /// Mark key as read. Returns whether key was marked as read before this call.
-    #[inline]
-    fn mark_key_read(&self) -> bool {
-        self.cur_key_has_read.replace(true)
-    }
-
-    /// Mark value as read. Returns whether value was marked as read before this call.
-    #[inline]
-    fn mark_value_read(&self) -> bool {
-        self.cur_value_has_read.replace(true)
-    }
-
-    pub fn seek(&mut self, key: &Key, statistics: &mut CFStatistics) -> Result<bool> {
-        fail_point!("kv_cursor_seek", |_| {
-            return Err(box_err!("kv cursor seek error"));
-        });
-
-        assert_ne!(self.scan_mode, ScanMode::Backward);
-        if self
-            .max_key
-            .as_ref()
-            .map_or(false, |k| k <= key.as_encoded())
-        {
-            self.iter.validate_key(key)?;
-            return Ok(false);
-        }
-
-        if self.scan_mode == ScanMode::Forward
-            && self.valid()?
-            && self.key(statistics) >= key.as_encoded().as_slice()
-        {
-            return Ok(true);
-        }
-
-        if !self.internal_seek(key, statistics)? {
-            self.max_key = Some(key.as_encoded().to_owned());
-            return Ok(false);
-        }
-        Ok(true)
-    }
-
-    /// Seek the specified key.
-    ///
-    /// This method assume the current position of cursor is
-    /// around `key`, otherwise you should use `seek` instead.
-    pub fn near_seek(&mut self, key: &Key, statistics: &mut CFStatistics) -> Result<bool> {
-        assert_ne!(self.scan_mode, ScanMode::Backward);
-        if !self.valid()? {
-            return self.seek(key, statistics);
-        }
-        let ord = self.key(statistics).cmp(key.as_encoded());
-        if ord == Ordering::Equal
-            || (self.scan_mode == ScanMode::Forward && ord == Ordering::Greater)
-        {
-            return Ok(true);
-        }
-        if self
-            .max_key
-            .as_ref()
-            .map_or(false, |k| k <= key.as_encoded())
-        {
-            self.iter.validate_key(key)?;
-            return Ok(false);
-        }
-        if ord == Ordering::Greater {
-            near_loop!(
-                self.prev(statistics) && self.key(statistics) > key.as_encoded().as_slice(),
-                self.seek(key, statistics),
-                statistics
-            );
-            if self.valid()? {
-                if self.key(statistics) < key.as_encoded().as_slice() {
-                    self.next(statistics);
-                }
-            } else {
-                assert!(self.seek_to_first(statistics));
-                return Ok(true);
-            }
-        } else {
-            // ord == Less
-            near_loop!(
-                self.next(statistics) && self.key(statistics) < key.as_encoded().as_slice(),
-                self.seek(key, statistics),
-                statistics
-            );
-        }
-        if !self.valid()? {
-            self.max_key = Some(key.as_encoded().to_owned());
-            return Ok(false);
-        }
-        Ok(true)
-    }
-
-    /// Get the value of specified key.
-    ///
-    /// This method assume the current position of cursor is
-    /// around `key`, otherwise you should `seek` first.
-    pub fn get(&mut self, key: &Key, statistics: &mut CFStatistics) -> Result<Option<&[u8]>> {
-        if self.scan_mode != ScanMode::Backward {
-            if self.near_seek(key, statistics)? && self.key(statistics) == &**key.as_encoded() {
-                return Ok(Some(self.value(statistics)));
-            }
-            return Ok(None);
-        }
-        if self.near_seek_for_prev(key, statistics)? && self.key(statistics) == &**key.as_encoded()
-        {
-            return Ok(Some(self.value(statistics)));
-        }
-        Ok(None)
-    }
-
-    pub fn seek_for_prev(&mut self, key: &Key, statistics: &mut CFStatistics) -> Result<bool> {
-        assert_ne!(self.scan_mode, ScanMode::Forward);
-        if self
-            .min_key
-            .as_ref()
-            .map_or(false, |k| k >= key.as_encoded())
-        {
-            self.iter.validate_key(key)?;
-            return Ok(false);
-        }
-
-        if self.scan_mode == ScanMode::Backward
-            && self.valid()?
-            && self.key(statistics) <= key.as_encoded().as_slice()
-        {
-            return Ok(true);
-        }
-
-        if !self.internal_seek_for_prev(key, statistics)? {
-            self.min_key = Some(key.as_encoded().to_owned());
-            return Ok(false);
-        }
-        Ok(true)
-    }
-
-    /// Find the largest key that is not greater than the specific key.
-    pub fn near_seek_for_prev(&mut self, key: &Key, statistics: &mut CFStatistics) -> Result<bool> {
-        assert_ne!(self.scan_mode, ScanMode::Forward);
-        if !self.valid()? {
-            return self.seek_for_prev(key, statistics);
-        }
-        let ord = self.key(statistics).cmp(key.as_encoded());
-        if ord == Ordering::Equal || (self.scan_mode == ScanMode::Backward && ord == Ordering::Less)
-        {
-            return Ok(true);
-        }
-
-        if self
-            .min_key
-            .as_ref()
-            .map_or(false, |k| k >= key.as_encoded())
-        {
-            self.iter.validate_key(key)?;
-            return Ok(false);
-        }
-
-        if ord == Ordering::Less {
-            near_loop!(
-                self.next(statistics) && self.key(statistics) < key.as_encoded().as_slice(),
-                self.seek_for_prev(key, statistics),
-                statistics
-            );
-            if self.valid()? {
-                if self.key(statistics) > key.as_encoded().as_slice() {
-                    self.prev(statistics);
-                }
-            } else {
-                assert!(self.seek_to_last(statistics));
-                return Ok(true);
-            }
-        } else {
-            near_loop!(
-                self.prev(statistics) && self.key(statistics) > key.as_encoded().as_slice(),
-                self.seek_for_prev(key, statistics),
-                statistics
-            );
-        }
-
-        if !self.valid()? {
-            self.min_key = Some(key.as_encoded().to_owned());
-            return Ok(false);
-        }
-        Ok(true)
-    }
-
-    pub fn reverse_seek(&mut self, key: &Key, statistics: &mut CFStatistics) -> Result<bool> {
-        if !self.seek_for_prev(key, statistics)? {
-            return Ok(false);
-        }
-
-        if self.key(statistics) == &**key.as_encoded() {
-            // should not update min_key here. otherwise reverse_seek_le may not
-            // work as expected.
-            return Ok(self.prev(statistics));
-        }
-
-        Ok(true)
-    }
-
-    /// Reverse seek the specified key.
-    ///
-    /// This method assume the current position of cursor is
-    /// around `key`, otherwise you should use `reverse_seek` instead.
-    pub fn near_reverse_seek(&mut self, key: &Key, statistics: &mut CFStatistics) -> Result<bool> {
-        if !self.near_seek_for_prev(key, statistics)? {
-            return Ok(false);
-        }
-
-        if self.key(statistics) == &**key.as_encoded() {
-            return Ok(self.prev(statistics));
-        }
-
-        Ok(true)
-    }
-
-    #[inline]
-    pub fn key(&self, statistics: &mut CFStatistics) -> &[u8] {
-        let key = self.iter.key();
-        if !self.mark_key_read() {
-            statistics.flow_stats.read_bytes += key.len();
-            statistics.flow_stats.read_keys += 1;
-        }
-        key
-    }
-
-    #[inline]
-    pub fn value(&self, statistics: &mut CFStatistics) -> &[u8] {
-        let value = self.iter.value();
-        if !self.mark_value_read() {
-            statistics.flow_stats.read_bytes += value.len();
-        }
-        value
-    }
-
-    #[inline]
-    pub fn seek_to_first(&mut self, statistics: &mut CFStatistics) -> bool {
-        statistics.seek += 1;
-        self.mark_unread();
-        self.iter.seek_to_first()
-    }
-
-    #[inline]
-    pub fn seek_to_last(&mut self, statistics: &mut CFStatistics) -> bool {
-        statistics.seek += 1;
-        self.mark_unread();
-        self.iter.seek_to_last()
-    }
-
-    #[inline]
-    pub fn internal_seek(&mut self, key: &Key, statistics: &mut CFStatistics) -> Result<bool> {
-        statistics.seek += 1;
-        self.mark_unread();
-        self.iter.seek(key)
-    }
-
-    #[inline]
-    pub fn internal_seek_for_prev(
-        &mut self,
-        key: &Key,
-        statistics: &mut CFStatistics,
-    ) -> Result<bool> {
-        statistics.seek_for_prev += 1;
-        self.mark_unread();
-        self.iter.seek_for_prev(key)
-    }
-
-    #[inline]
-    pub fn next(&mut self, statistics: &mut CFStatistics) -> bool {
-        statistics.next += 1;
-        self.mark_unread();
-        self.iter.next()
-    }
-
-    #[inline]
-    pub fn prev(&mut self, statistics: &mut CFStatistics) -> bool {
-        statistics.prev += 1;
-        self.mark_unread();
-        self.iter.prev()
-    }
-
-    #[inline]
-    // As Rocksdb described, if Iterator::Valid() is false, there are two possibilities:
-    // (1) We reached the end of the data. In this case, status() is OK();
-    // (2) there is an error. In this case status() is not OK().
-    // So check status when iterator is invalidated.
-    pub fn valid(&self) -> Result<bool> {
-        if !self.iter.valid() {
-            if let Err(e) = self.iter.status() {
-                CRITICAL_ERROR.with_label_values(&["rocksdb"]).inc();
-                if panic_when_unexpected_key_or_data() {
-                    set_panic_mark();
-                    panic!("Rocksdb error: {}", e);
-                }
-                return Err(e);
-            }
-            Ok(false)
-        } else {
-            Ok(true)
-        }
-    }
-}
-
-=======
->>>>>>> 1aae7209
 quick_error! {
     #[derive(Debug)]
     pub enum ErrorInner {
