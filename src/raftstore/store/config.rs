// Copyright 2016 PingCAP, Inc.
//
// Licensed under the Apache License, Version 2.0 (the "License");
// you may not use this file except in compliance with the License.
// You may obtain a copy of the License at
//
//     http://www.apache.org/licenses/LICENSE-2.0
//
// Unless required by applicable law or agreed to in writing, software
// distributed under the License is distributed on an "AS IS" BASIS,
// See the License for the specific language governing permissions and
// limitations under the License.

use std::u64;
use std::time::Duration;

use time::Duration as TimeDuration;

use raftstore::Result;

const RAFT_BASE_TICK_INTERVAL: u64 = 1000;
const RAFT_HEARTBEAT_TICKS: usize = 2;
const RAFT_ELECTION_TIMEOUT_TICKS: usize = 10;
const RAFT_MAX_SIZE_PER_MSG: u64 = 1024 * 1024;
const RAFT_MAX_INFLIGHT_MSGS: usize = 256;
const RAFT_ENTRY_MAX_SIZE: u64 = 8 * 1024 * 1024;
const RAFT_LOG_GC_INTERVAL: u64 = 10000;
const RAFT_LOG_GC_THRESHOLD: u64 = 50;
// Assume the average size of entries is 1k.
const RAFT_LOG_GC_COUNT_LIMIT: u64 = REGION_SPLIT_SIZE * 3 / 4 / 1024;
const RAFT_LOG_GC_SIZE_LIMIT: u64 = REGION_SPLIT_SIZE * 3 / 4;
const SPLIT_REGION_CHECK_TICK_INTERVAL: u64 = 10000;

pub const REGION_SPLIT_SIZE: u64 = 96 * 1024 * 1024;
pub const REGION_MAX_SIZE: u64 = REGION_SPLIT_SIZE / 2 * 3;
pub const REGION_CHECK_DIFF: u64 = REGION_SPLIT_SIZE / 8;

const REGION_COMPACT_CHECK_TICK_INTERVAL: u64 = 0; // disable manual compaction by default.
const REGION_COMPACT_DELETE_KEYS_COUNT: u64 = 1_000_000;
const PD_HEARTBEAT_TICK_INTERVAL: u64 = 60000;
const PD_STORE_HEARTBEAT_TICK_INTERVAL: u64 = 10000;
const STORE_CAPACITY: u64 = u64::MAX;
const DEFAULT_NOTIFY_CAPACITY: usize = 40960;
const DEFAULT_MGR_GC_TICK_INTERVAL: u64 = 60000;
const DEFAULT_SNAP_GC_TIMEOUT_SECS: u64 = 4 * 60 * 60; // 4 hours
const DEFAULT_MESSAGES_PER_TICK: usize = 4096;
const DEFAULT_MAX_PEER_DOWN_SECS: u64 = 300;
const DEFAULT_LOCK_CF_COMPACT_INTERVAL: u64 = 10 * 60 * 1000; // 10 min
<<<<<<< HEAD
const DEFAULT_LOCK_CF_COMPACT_BYTES_THRESHOLD: u64 = 256 * 1024 * 1024; // 256 MB
=======
const DEFAULT_LOCK_CF_COMPACT_THRESHOLD: u64 = 256 * 1024 * 1024; // 256 MB
const DEFAULT_FLUSH_APPLIED_INTERVAL: u64 = 10 * 60 * 1000; // 10 min
const DEFAULT_FLUSH_APPLIED_THRESHOLD: u64 = 1024 * 1024 * 1024; // 1 GB
>>>>>>> b7a7c30a
// If the leader missing for over 2 hours,
// a peer should consider itself as a stale peer that is out of region.
const DEFAULT_MAX_LEADER_MISSING_SECS: u64 = 2 * 60 * 60;
const DEFAULT_SNAPSHOT_APPLY_BATCH_SIZE: usize = 1024 * 1024 * 10; // 10m
// Disable consistency check by default as it will hurt performance.
// We should turn on this only in our tests.
const DEFAULT_CONSISTENCY_CHECK_INTERVAL: u64 = 0;

const DEFAULT_REPORT_REGION_FLOW_INTERVAL: u64 = 60000; // 60 seconds

const DEFAULT_RAFT_STORE_LEASE_SEC: i64 = 9; // 9 seconds

const DEFAULT_USE_SST_FILE_SNAPSHOT: bool = true;

#[derive(Debug, Clone)]
pub struct Config {
    // true for high reliability, prevent data loss when power failure.
    pub sync_log: bool,

    // store capacity.
    // TODO: if not set, we will use disk capacity instead.
    // Now we will use a default capacity if not set.
    pub capacity: u64,

    // raft_base_tick_interval is a base tick interval (ms).
    pub raft_base_tick_interval: u64,
    pub raft_heartbeat_ticks: usize,
    pub raft_election_timeout_ticks: usize,
    pub raft_max_size_per_msg: u64,
    pub raft_max_inflight_msgs: usize,
    // When the entry exceed the max size, reject to propose it.
    pub raft_entry_max_size: u64,

    // Interval to gc unnecessary raft log (ms).
    pub raft_log_gc_tick_interval: u64,
    // A threshold to gc stale raft log, must >= 1.
    pub raft_log_gc_threshold: u64,
    // When entry count exceed this value, gc will be forced trigger.
    pub raft_log_gc_count_limit: u64,
    // When the approximate size of raft log entries exceed this value,
    // gc will be forced trigger.
    pub raft_log_gc_size_limit: u64,

    // Interval (ms) to check region whether need to be split or not.
    pub split_region_check_tick_interval: u64,
    /// When region [a, b) size meets region_max_size, it will be split
    /// into two region into [a, c), [c, b). And the size of [a, c) will
    /// be region_split_size (or a little bit smaller).
    pub region_max_size: u64,
    pub region_split_size: u64,
    /// When size change of region exceed the diff since last check, it
    /// will be checked again whether it should be split.
    pub region_check_size_diff: u64,
    /// Interval (ms) to check whether start compaction for a region.
    pub region_compact_check_interval: u64,
    /// When delete keys of a region exceeds the size, a compaction will
    /// be started.
    pub region_compact_delete_keys_count: u64,
    pub pd_heartbeat_tick_interval: u64,
    pub pd_store_heartbeat_tick_interval: u64,
    pub snap_mgr_gc_tick_interval: u64,
    pub snap_gc_timeout: u64,
    pub lock_cf_compact_interval: u64,
<<<<<<< HEAD
    pub lock_cf_compact_bytes_threshold: u64,
=======
    pub lock_cf_compact_threshold: u64,
    pub flush_applied_interval: u64,
    pub flush_applied_threshold: u64,
>>>>>>> b7a7c30a

    pub notify_capacity: usize,
    pub messages_per_tick: usize,

    /// When a peer is not active for max_peer_down_duration,
    /// the peer is considered to be down and is reported to PD.
    pub max_peer_down_duration: Duration,

    /// If the leader of a peer is missing for longer than max_leader_missing_duration,
    /// the peer would ask pd to confirm whether it is valid in any region.
    /// If the peer is stale and is not valid in any region, it will destroy itself.
    pub max_leader_missing_duration: Duration,

    pub snap_apply_batch_size: usize,

    // Interval (ms) to check region whether the data is consistent.
    pub consistency_check_tick_interval: u64,

    pub report_region_flow_interval: u64,

    // The lease provided by a successfully proposed and applied entry.
    pub raft_store_max_leader_lease: TimeDuration,

    pub use_sst_file_snapshot: bool,

    // Right region derive origin region id when split.
    pub right_derive_when_split: bool,
}

impl Default for Config {
    fn default() -> Config {
        Config {
            sync_log: true,
            capacity: STORE_CAPACITY,
            raft_base_tick_interval: RAFT_BASE_TICK_INTERVAL,
            raft_heartbeat_ticks: RAFT_HEARTBEAT_TICKS,
            raft_election_timeout_ticks: RAFT_ELECTION_TIMEOUT_TICKS,
            raft_max_size_per_msg: RAFT_MAX_SIZE_PER_MSG,
            raft_max_inflight_msgs: RAFT_MAX_INFLIGHT_MSGS,
            raft_entry_max_size: RAFT_ENTRY_MAX_SIZE,
            raft_log_gc_tick_interval: RAFT_LOG_GC_INTERVAL,
            raft_log_gc_threshold: RAFT_LOG_GC_THRESHOLD,
            raft_log_gc_count_limit: RAFT_LOG_GC_COUNT_LIMIT,
            raft_log_gc_size_limit: RAFT_LOG_GC_SIZE_LIMIT,
            split_region_check_tick_interval: SPLIT_REGION_CHECK_TICK_INTERVAL,
            region_max_size: REGION_MAX_SIZE,
            region_split_size: REGION_SPLIT_SIZE,
            region_check_size_diff: REGION_CHECK_DIFF,
            region_compact_check_interval: REGION_COMPACT_CHECK_TICK_INTERVAL,
            region_compact_delete_keys_count: REGION_COMPACT_DELETE_KEYS_COUNT,
            pd_heartbeat_tick_interval: PD_HEARTBEAT_TICK_INTERVAL,
            pd_store_heartbeat_tick_interval: PD_STORE_HEARTBEAT_TICK_INTERVAL,
            notify_capacity: DEFAULT_NOTIFY_CAPACITY,
            snap_mgr_gc_tick_interval: DEFAULT_MGR_GC_TICK_INTERVAL,
            snap_gc_timeout: DEFAULT_SNAP_GC_TIMEOUT_SECS,
            messages_per_tick: DEFAULT_MESSAGES_PER_TICK,
            max_peer_down_duration: Duration::from_secs(DEFAULT_MAX_PEER_DOWN_SECS),
            max_leader_missing_duration: Duration::from_secs(DEFAULT_MAX_LEADER_MISSING_SECS),
            snap_apply_batch_size: DEFAULT_SNAPSHOT_APPLY_BATCH_SIZE,
            lock_cf_compact_interval: DEFAULT_LOCK_CF_COMPACT_INTERVAL,
<<<<<<< HEAD
            lock_cf_compact_bytes_threshold: DEFAULT_LOCK_CF_COMPACT_BYTES_THRESHOLD,
=======
            lock_cf_compact_threshold: DEFAULT_LOCK_CF_COMPACT_THRESHOLD,
            flush_applied_interval: DEFAULT_FLUSH_APPLIED_INTERVAL,
            flush_applied_threshold: DEFAULT_FLUSH_APPLIED_THRESHOLD,
>>>>>>> b7a7c30a
            consistency_check_tick_interval: DEFAULT_CONSISTENCY_CHECK_INTERVAL,
            report_region_flow_interval: DEFAULT_REPORT_REGION_FLOW_INTERVAL,
            raft_store_max_leader_lease: TimeDuration::seconds(DEFAULT_RAFT_STORE_LEASE_SEC),
            use_sst_file_snapshot: DEFAULT_USE_SST_FILE_SNAPSHOT,
            right_derive_when_split: true,
        }
    }
}

impl Config {
    pub fn new() -> Config {
        Config::default()
    }

    pub fn validate(&self) -> Result<()> {
        if self.raft_heartbeat_ticks == 0 {
            return Err(box_err!("heartbeat tick must greater than 0"));
        }

        if self.raft_election_timeout_ticks <= self.raft_heartbeat_ticks {
            return Err(box_err!("election tick must be greater than heartbeat tick"));
        }

        if self.raft_log_gc_threshold < 1 {
            return Err(box_err!("raft log gc threshold must >= 1, not {}",
                                self.raft_log_gc_threshold));
        }

        if self.raft_log_gc_size_limit == 0 {
            return Err(box_err!("raft log gc size limit should large than 0."));
        }

        if self.region_max_size < self.region_split_size {
            return Err(box_err!("region max size {} must >= split size {}",
                                self.region_max_size,
                                self.region_split_size));
        }

        let election_timeout = self.raft_base_tick_interval *
                               self.raft_election_timeout_ticks as u64;
        let lease = self.raft_store_max_leader_lease.num_milliseconds() as u64;
        if election_timeout < lease {
            return Err(box_err!("election timeout {} ms is less than lease {} ms",
                                election_timeout,
                                lease));
        }

        Ok(())
    }
}

#[cfg(test)]
mod tests {
    use super::*;
    use time::Duration as TimeDuration;

    #[test]
    fn test_config_validate() {
        let mut cfg = Config::new();
        assert!(cfg.validate().is_ok());

        cfg.raft_heartbeat_ticks = 0;
        assert!(cfg.validate().is_err());

        cfg = Config::new();
        cfg.raft_election_timeout_ticks = 10;
        cfg.raft_heartbeat_ticks = 10;
        assert!(cfg.validate().is_err());

        cfg.raft_heartbeat_ticks = 11;
        assert!(cfg.validate().is_err());

        cfg = Config::new();
        cfg.raft_log_gc_threshold = 0;
        assert!(cfg.validate().is_err());

        cfg = Config::new();
        cfg.raft_log_gc_size_limit = 0;
        assert!(cfg.validate().is_err());

        cfg = Config::new();
        cfg.region_max_size = 10;
        cfg.region_split_size = 20;
        assert!(cfg.validate().is_err());

        cfg = Config::new();
        cfg.raft_base_tick_interval = 1000;
        cfg.raft_election_timeout_ticks = 10;
        cfg.raft_store_max_leader_lease = TimeDuration::seconds(20);
        assert!(cfg.validate().is_err());
    }
}<|MERGE_RESOLUTION|>--- conflicted
+++ resolved
@@ -46,13 +46,9 @@
 const DEFAULT_MESSAGES_PER_TICK: usize = 4096;
 const DEFAULT_MAX_PEER_DOWN_SECS: u64 = 300;
 const DEFAULT_LOCK_CF_COMPACT_INTERVAL: u64 = 10 * 60 * 1000; // 10 min
-<<<<<<< HEAD
 const DEFAULT_LOCK_CF_COMPACT_BYTES_THRESHOLD: u64 = 256 * 1024 * 1024; // 256 MB
-=======
-const DEFAULT_LOCK_CF_COMPACT_THRESHOLD: u64 = 256 * 1024 * 1024; // 256 MB
 const DEFAULT_FLUSH_APPLIED_INTERVAL: u64 = 10 * 60 * 1000; // 10 min
 const DEFAULT_FLUSH_APPLIED_THRESHOLD: u64 = 1024 * 1024 * 1024; // 1 GB
->>>>>>> b7a7c30a
 // If the leader missing for over 2 hours,
 // a peer should consider itself as a stale peer that is out of region.
 const DEFAULT_MAX_LEADER_MISSING_SECS: u64 = 2 * 60 * 60;
@@ -116,13 +112,9 @@
     pub snap_mgr_gc_tick_interval: u64,
     pub snap_gc_timeout: u64,
     pub lock_cf_compact_interval: u64,
-<<<<<<< HEAD
     pub lock_cf_compact_bytes_threshold: u64,
-=======
-    pub lock_cf_compact_threshold: u64,
     pub flush_applied_interval: u64,
     pub flush_applied_threshold: u64,
->>>>>>> b7a7c30a
 
     pub notify_capacity: usize,
     pub messages_per_tick: usize,
@@ -183,13 +175,9 @@
             max_leader_missing_duration: Duration::from_secs(DEFAULT_MAX_LEADER_MISSING_SECS),
             snap_apply_batch_size: DEFAULT_SNAPSHOT_APPLY_BATCH_SIZE,
             lock_cf_compact_interval: DEFAULT_LOCK_CF_COMPACT_INTERVAL,
-<<<<<<< HEAD
             lock_cf_compact_bytes_threshold: DEFAULT_LOCK_CF_COMPACT_BYTES_THRESHOLD,
-=======
-            lock_cf_compact_threshold: DEFAULT_LOCK_CF_COMPACT_THRESHOLD,
             flush_applied_interval: DEFAULT_FLUSH_APPLIED_INTERVAL,
             flush_applied_threshold: DEFAULT_FLUSH_APPLIED_THRESHOLD,
->>>>>>> b7a7c30a
             consistency_check_tick_interval: DEFAULT_CONSISTENCY_CHECK_INTERVAL,
             report_region_flow_interval: DEFAULT_REPORT_REGION_FLOW_INTERVAL,
             raft_store_max_leader_lease: TimeDuration::seconds(DEFAULT_RAFT_STORE_LEASE_SEC),
