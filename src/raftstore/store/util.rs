// Copyright 2016 TiKV Project Authors. Licensed under Apache-2.0.

use std::option::Option;
use std::sync::atomic::{AtomicU64, Ordering as AtomicOrdering};
use std::sync::Arc;
use std::{fmt, u64};

<<<<<<< HEAD
use crate::raftengine::RaftEngine;
use crate::raftstore::store::keys;
use crate::raftstore::{Error, Result};
=======
>>>>>>> eff99489
use kvproto::metapb;
use kvproto::raft_cmdpb::{AdminCmdType, RaftCmdRequest};
use protobuf::{self, Message};
use raft::eraftpb::{self, ConfChangeType, ConfState, MessageType};
use raft::INVALID_INDEX;
use time::{Duration, Timespec};

use super::peer_storage;
use crate::raftstore::{Error, Result};
use tikv_util::time::monotonic_raw_now;
use tikv_util::Either;

pub fn find_peer(region: &metapb::Region, store_id: u64) -> Option<&metapb::Peer> {
    region
        .get_peers()
        .iter()
        .find(|&p| p.get_store_id() == store_id)
}

pub fn find_peer_mut(region: &mut metapb::Region, store_id: u64) -> Option<&mut metapb::Peer> {
    region
        .mut_peers()
        .iter_mut()
        .find(|p| p.get_store_id() == store_id)
}

pub fn remove_peer(region: &mut metapb::Region, store_id: u64) -> Option<metapb::Peer> {
    region
        .get_peers()
        .iter()
        .position(|x| x.get_store_id() == store_id)
        .map(|i| region.mut_peers().remove(i))
}

// a helper function to create peer easily.
pub fn new_peer(store_id: u64, peer_id: u64) -> metapb::Peer {
    let mut peer = metapb::Peer::new();
    peer.set_store_id(store_id);
    peer.set_id(peer_id);
    peer
}

// a helper function to create learner peer easily.
pub fn new_learner_peer(store_id: u64, peer_id: u64) -> metapb::Peer {
    let mut peer = new_peer(store_id, peer_id);
    peer.set_is_learner(true);
    peer
}

/// Check if key in region range (`start_key`, `end_key`).
pub fn check_key_in_region_exclusive(key: &[u8], region: &metapb::Region) -> Result<()> {
    let end_key = region.get_end_key();
    let start_key = region.get_start_key();
    if start_key < key && (key < end_key || end_key.is_empty()) {
        Ok(())
    } else {
        Err(Error::KeyNotInRegion(key.to_vec(), region.clone()))
    }
}

/// Check if key in region range [`start_key`, `end_key`].
pub fn check_key_in_region_inclusive(key: &[u8], region: &metapb::Region) -> Result<()> {
    let end_key = region.get_end_key();
    let start_key = region.get_start_key();
    if key >= start_key && (end_key.is_empty() || key <= end_key) {
        Ok(())
    } else {
        Err(Error::KeyNotInRegion(key.to_vec(), region.clone()))
    }
}

/// Check if key in region range [`start_key`, `end_key`).
pub fn check_key_in_region(key: &[u8], region: &metapb::Region) -> Result<()> {
    let end_key = region.get_end_key();
    let start_key = region.get_start_key();
    if key >= start_key && (end_key.is_empty() || key < end_key) {
        Ok(())
    } else {
        Err(Error::KeyNotInRegion(key.to_vec(), region.clone()))
    }
}

/// `is_first_vote_msg` checks `msg` is the first vote (or prevote) message or not. It's used for
/// when the message is received but there is no such region in `Store::region_peers` and the
/// region overlaps with others. In this case we should put `msg` into `pending_votes` instead of
/// create the peer.
#[inline]
pub fn is_first_vote_msg(msg: &eraftpb::Message) -> bool {
    match msg.get_msg_type() {
        MessageType::MsgRequestVote | MessageType::MsgRequestPreVote => {
            msg.get_term() == peer_storage::RAFT_INIT_LOG_TERM + 1
        }
        _ => false,
    }
}

#[inline]
pub fn is_vote_msg(msg: &eraftpb::Message) -> bool {
    let msg_type = msg.get_msg_type();
    msg_type == MessageType::MsgRequestVote || msg_type == MessageType::MsgRequestPreVote
}

/// `is_initial_msg` checks whether the `msg` can be used to initialize a new peer or not.
// There could be two cases:
// 1. Target peer already exists but has not established communication with leader yet
// 2. Target peer is added newly due to member change or region split, but it's not
//    created yet
// For both cases the region start key and end key are attached in RequestVote and
// Heartbeat message for the store of that peer to check whether to create a new peer
// when receiving these messages, or just to wait for a pending region split to perform
// later.
#[inline]
pub fn is_initial_msg(msg: &eraftpb::Message) -> bool {
    let msg_type = msg.get_msg_type();
    msg_type == MessageType::MsgRequestVote
        || msg_type == MessageType::MsgRequestPreVote
        // the peer has not been known to this leader, it may exist or not.
        || (msg_type == MessageType::MsgHeartbeat && msg.get_commit() == INVALID_INDEX)
}

const STR_CONF_CHANGE_ADD_NODE: &str = "AddNode";
const STR_CONF_CHANGE_REMOVE_NODE: &str = "RemoveNode";
const STR_CONF_CHANGE_ADDLEARNER_NODE: &str = "AddLearner";

pub fn conf_change_type_str(conf_type: eraftpb::ConfChangeType) -> &'static str {
    match conf_type {
        ConfChangeType::AddNode => STR_CONF_CHANGE_ADD_NODE,
        ConfChangeType::RemoveNode => STR_CONF_CHANGE_REMOVE_NODE,
        ConfChangeType::AddLearnerNode => STR_CONF_CHANGE_ADDLEARNER_NODE,
    }
}

// check whether epoch is staler than check_epoch.
pub fn is_epoch_stale(epoch: &metapb::RegionEpoch, check_epoch: &metapb::RegionEpoch) -> bool {
    epoch.get_version() < check_epoch.get_version()
        || epoch.get_conf_ver() < check_epoch.get_conf_ver()
}

pub fn check_region_epoch(
    req: &RaftCmdRequest,
    region: &metapb::Region,
    include_region: bool,
) -> Result<()> {
    let (mut check_ver, mut check_conf_ver) = (false, false);
    if !req.has_admin_request() {
        // for get/set/delete, we don't care conf_version.
        check_ver = true;
    } else {
        match req.get_admin_request().get_cmd_type() {
            AdminCmdType::CompactLog
            | AdminCmdType::InvalidAdmin
            | AdminCmdType::ComputeHash
            | AdminCmdType::VerifyHash => {}
            AdminCmdType::ChangePeer => check_conf_ver = true,
            AdminCmdType::Split
            | AdminCmdType::BatchSplit
            | AdminCmdType::PrepareMerge
            | AdminCmdType::CommitMerge
            | AdminCmdType::RollbackMerge
            | AdminCmdType::TransferLeader => {
                check_ver = true;
                check_conf_ver = true;
            }
        };
    }

    if !check_ver && !check_conf_ver {
        return Ok(());
    }

    if !req.get_header().has_region_epoch() {
        return Err(box_err!("missing epoch!"));
    }

    let from_epoch = req.get_header().get_region_epoch();
    let current_epoch = region.get_region_epoch();

    // We must check epochs strictly to avoid key not in region error.
    //
    // A 3 nodes TiKV cluster with merge enabled, after commit merge, TiKV A
    // tells TiDB with a epoch not match error contains the latest target Region
    // info, TiDB updates its region cache and sends requests to TiKV B,
    // and TiKV B has not applied commit merge yet, since the region epoch in
    // request is higher than TiKV B, the request must be denied due to epoch
    // not match, so it does not read on a stale snapshot, thus avoid the
    // KeyNotInRegion error.
    if (check_conf_ver && from_epoch.get_conf_ver() != current_epoch.get_conf_ver())
        || (check_ver && from_epoch.get_version() != current_epoch.get_version())
    {
        debug!(
            "epoch not match";
            "region_id" => region.get_id(),
            "from_epoch" => ?from_epoch,
            "current_epoch" => ?current_epoch,
        );
        let regions = if include_region {
            vec![region.to_owned()]
        } else {
            vec![]
        };
        return Err(Error::EpochNotMatch(
            format!(
                "current epoch of region {} is {:?}, but you \
                 sent {:?}",
                region.get_id(),
                current_epoch,
                from_epoch
            ),
            regions,
        ));
    }

    Ok(())
}

#[inline]
pub fn check_store_id(req: &RaftCmdRequest, store_id: u64) -> Result<()> {
    let peer = req.get_header().get_peer();
    if peer.get_store_id() == store_id {
        Ok(())
    } else {
        Err(Error::StoreNotMatch(peer.get_store_id(), store_id))
    }
}

#[inline]
pub fn check_term(req: &RaftCmdRequest, term: u64) -> Result<()> {
    let header = req.get_header();
    if header.get_term() == 0 || term <= header.get_term() + 1 {
        Ok(())
    } else {
        // If header's term is 2 verions behind current term,
        // leadership may have been changed away.
        Err(Error::StaleCommand)
    }
}

#[inline]
pub fn check_peer_id(req: &RaftCmdRequest, peer_id: u64) -> Result<()> {
    let header = req.get_header();
    if header.get_peer().get_id() == peer_id {
        Ok(())
    } else {
        Err(box_err!(
            "mismatch peer id {} != {}",
            header.get_peer().get_id(),
            peer_id
        ))
    }
}

/// Check if replicas of two regions are on the same stores.
pub fn region_on_same_stores(lhs: &metapb::Region, rhs: &metapb::Region) -> bool {
    if lhs.get_peers().len() != rhs.get_peers().len() {
        return false;
    }

    // Because every store can only have one replica for the same region,
    // so just one round check is enough.
    lhs.get_peers().iter().all(|lp| {
        rhs.get_peers().iter().any(|rp| {
            rp.get_store_id() == lp.get_store_id() && rp.get_is_learner() == lp.get_is_learner()
        })
    })
}

/// Lease records an expired time, for examining the current moment is in lease or not.
/// It's dedicated to the Raft leader lease mechanism, contains either state of
///   1. Suspect Timestamp
///      A suspicious leader lease timestamp, which marks the leader may still hold or lose
///      its lease until the clock time goes over this timestamp.
///   2. Valid Timestamp
///      A valid leader lease timestamp, which marks the leader holds the lease for now.
///      The lease is valid until the clock time goes over this timestamp.
///
/// ```text
/// Time
/// |---------------------------------->
///         ^               ^
///        Now           Suspect TS
/// State:  |    Suspect    |   Suspect
///
/// |---------------------------------->
///         ^               ^
///        Now           Valid TS
/// State:  |     Valid     |   Expired
/// ```
///
/// Note:
///   - Valid timestamp would increase when raft log entries are applied in current term.
///   - Suspect timestamp would be set after the message `MsgTimeoutNow` is sent by current peer.
///     The message `MsgTimeoutNow` starts a leader transfer procedure. During this procedure,
///     current peer as an old leader may still hold its lease or lose it.
///     It's possible there is a new leader elected and current peer as an old leader
///     doesn't step down due to network partition from the new leader. In that case,
///     current peer lose its leader lease.
///     Within this suspect leader lease expire time, read requests could not be performed
///     locally.
///   - The valid leader lease should be `lease = max_lease - (commit_ts - send_ts)`
///     And the expired timestamp for that leader lease is `commit_ts + lease`,
///     which is `send_ts + max_lease` in short.
pub struct Lease {
    // A suspect timestamp is in the Either::Left(_),
    // a valid timestamp is in the Either::Right(_).
    bound: Option<Either<Timespec, Timespec>>,
    max_lease: Duration,

    max_drift: Duration,
    last_update: Timespec,
    remote: Option<RemoteLease>,
}

#[derive(Clone, Copy, PartialEq, Eq, Debug)]
pub enum LeaseState {
    /// The lease is suspicious, may be invalid.
    Suspect,
    /// The lease is valid.
    Valid,
    /// The lease is expired.
    Expired,
}

impl Lease {
    pub fn new(max_lease: Duration) -> Lease {
        Lease {
            bound: None,
            max_lease,

            max_drift: max_lease / 3,
            last_update: Timespec::new(0, 0),
            remote: None,
        }
    }

    /// The valid leader lease should be `lease = max_lease - (commit_ts - send_ts)`
    /// And the expired timestamp for that leader lease is `commit_ts + lease`,
    /// which is `send_ts + max_lease` in short.
    fn next_expired_time(&self, send_ts: Timespec) -> Timespec {
        send_ts + self.max_lease
    }

    /// Renew the lease to the bound.
    pub fn renew(&mut self, send_ts: Timespec) {
        let bound = self.next_expired_time(send_ts);
        match self.bound {
            // Longer than suspect ts or longer than valid ts.
            Some(Either::Left(ts)) | Some(Either::Right(ts)) => {
                if ts <= bound {
                    self.bound = Some(Either::Right(bound));
                }
            }
            // Or an empty lease
            None => {
                self.bound = Some(Either::Right(bound));
            }
        }
        // Renew remote if it's valid.
        if let Some(Either::Right(bound)) = self.bound {
            if bound - self.last_update > self.max_drift {
                self.last_update = bound;
                if let Some(ref r) = self.remote {
                    r.renew(bound);
                }
            }
        }
    }

    /// Suspect the lease to the bound.
    pub fn suspect(&mut self, send_ts: Timespec) {
        self.expire_remote_lease();
        let bound = self.next_expired_time(send_ts);
        self.bound = Some(Either::Left(bound));
    }

    /// Inspect the lease state for the ts or now.
    pub fn inspect(&self, ts: Option<Timespec>) -> LeaseState {
        match self.bound {
            Some(Either::Left(_)) => LeaseState::Suspect,
            Some(Either::Right(bound)) => {
                if ts.unwrap_or_else(monotonic_raw_now) < bound {
                    LeaseState::Valid
                } else {
                    LeaseState::Expired
                }
            }
            None => LeaseState::Expired,
        }
    }

    pub fn expire(&mut self) {
        self.expire_remote_lease();
        self.bound = None;
    }

    pub fn expire_remote_lease(&mut self) {
        // Expire remote lease if there is any.
        if let Some(r) = self.remote.take() {
            r.expire();
        }
    }

    /// Return a new `RemoteLease` if there is none.
    pub fn maybe_new_remote_lease(&mut self, term: u64) -> Option<RemoteLease> {
        if let Some(ref remote) = self.remote {
            if remote.term() == term {
                // At most one connected RemoteLease in the same term.
                return None;
            } else {
                // Term has changed. It is unreachable in the current implementation,
                // because we expire remote lease when leaders step down.
                unreachable!("Must expire the old remote lease first!");
            }
        }
        let expired_time = match self.bound {
            Some(Either::Right(ts)) => timespec_to_u64(ts),
            _ => 0,
        };
        let remote = RemoteLease {
            expired_time: Arc::new(AtomicU64::new(expired_time)),
            term,
        };
        // Clone the remote.
        let remote_clone = remote.clone();
        self.remote = Some(remote);
        Some(remote_clone)
    }
}

impl fmt::Debug for Lease {
    fn fmt(&self, fmt: &mut fmt::Formatter<'_>) -> fmt::Result {
        let mut fmter = fmt.debug_struct("Lease");
        match self.bound {
            Some(Either::Left(ts)) => fmter.field("suspect", &ts).finish(),
            Some(Either::Right(ts)) => fmter.field("valid", &ts).finish(),
            None => fmter.finish(),
        }
    }
}

/// A remote lease, it can only be derived by `Lease`. It will be sent
/// to the local read thread, so name it remote. If Lease expires, the remote must
/// expire too.
#[derive(Clone)]
pub struct RemoteLease {
    expired_time: Arc<AtomicU64>,
    term: u64,
}

impl RemoteLease {
    pub fn inspect(&self, ts: Option<Timespec>) -> LeaseState {
        let expired_time = self.expired_time.load(AtomicOrdering::Acquire);
        if ts.unwrap_or_else(monotonic_raw_now) < u64_to_timespec(expired_time) {
            LeaseState::Valid
        } else {
            LeaseState::Expired
        }
    }

    fn renew(&self, bound: Timespec) {
        self.expired_time
            .store(timespec_to_u64(bound), AtomicOrdering::Release);
    }

    fn expire(&self) {
        self.expired_time.store(0, AtomicOrdering::Release);
    }

    pub fn term(&self) -> u64 {
        self.term
    }
}

impl fmt::Debug for RemoteLease {
    fn fmt(&self, fmt: &mut fmt::Formatter<'_>) -> fmt::Result {
        fmt.debug_struct("RemoteLease")
            .field(
                "expired_time",
                &u64_to_timespec(self.expired_time.load(AtomicOrdering::Relaxed)),
            )
            .field("term", &self.term)
            .finish()
    }
}

// Contants used in `timespec_to_u64` and `u64_to_timespec`.
const NSEC_PER_MSEC: i32 = 1_000_000;
const TIMESPEC_NSEC_SHIFT: usize = 32 - NSEC_PER_MSEC.leading_zeros() as usize;

const MSEC_PER_SEC: i64 = 1_000;
const TIMESPEC_SEC_SHIFT: usize = 64 - MSEC_PER_SEC.leading_zeros() as usize;

const TIMESPEC_NSEC_MASK: u64 = (1 << TIMESPEC_SEC_SHIFT) - 1;

/// Convert Timespec to u64. It's millisecond precision and
/// covers a range of about 571232829 years in total.
///
/// # Panics
///
/// If Timespecs have negative sec.
#[inline]
fn timespec_to_u64(ts: Timespec) -> u64 {
    // > Darwin's and Linux's struct timespec functions handle pre-
    // > epoch timestamps using a "two steps back, one step forward" representation,
    // > though the man pages do not actually document this. For example, the time
    // > -1.2 seconds before the epoch is represented by `Timespec { sec: -2_i64,
    // > nsec: 800_000_000 }`.
    //
    // Quote from crate time,
    //   https://github.com/rust-lang-deprecated/time/blob/
    //   e313afbd9aad2ba7035a23754b5d47105988789d/src/lib.rs#L77
    assert!(ts.sec >= 0 && ts.sec < (1i64 << (64 - TIMESPEC_SEC_SHIFT)));
    assert!(ts.nsec >= 0);

    // Round down to millisecond precision.
    let ms = ts.nsec >> TIMESPEC_NSEC_SHIFT;
    let sec = ts.sec << TIMESPEC_SEC_SHIFT;
    sec as u64 | ms as u64
}

/// Convert Timespec to u64.
///
/// # Panics
///
/// If nsec is negative or GE than 1_000_000_000(nano seconds pre second).
#[inline]
fn u64_to_timespec(u: u64) -> Timespec {
    let sec = u >> TIMESPEC_SEC_SHIFT;
    let nsec = (u & TIMESPEC_NSEC_MASK) << TIMESPEC_NSEC_SHIFT;
    Timespec::new(sec as i64, nsec as i32)
}

/// Parse data of entry `index`.
///
/// # Panics
///
/// If `data` is corrupted, this function will panic.
// TODO: make sure received entries are not corrupted
#[inline]
pub fn parse_data_at<T: Message>(data: &[u8], index: u64, tag: &str) -> T {
    protobuf::parse_from_bytes::<T>(data).unwrap_or_else(|e| {
        panic!("{} data is corrupted at {}: {:?}", tag, index, e);
    })
}

/// Check if two regions are sibling.
///
/// They are sibling only when they share borders and don't overlap.
pub fn is_sibling_regions(lhs: &metapb::Region, rhs: &metapb::Region) -> bool {
    if lhs.get_id() == rhs.get_id() {
        return false;
    }
    if lhs.get_start_key() == rhs.get_end_key() && !rhs.get_end_key().is_empty() {
        return true;
    }
    if lhs.get_end_key() == rhs.get_start_key() && !lhs.get_end_key().is_empty() {
        return true;
    }
    false
}

pub fn conf_state_from_region(region: &metapb::Region) -> ConfState {
    // Here `learners` means learner peers, and `nodes` means voter peers.
    let mut conf_state = ConfState::new();
    for p in region.get_peers() {
        if p.get_is_learner() {
            conf_state.mut_learners().push(p.get_id());
        } else {
            conf_state.mut_nodes().push(p.get_id());
        }
    }
    conf_state
}

<<<<<<< HEAD
#[derive(Clone, Debug)]
pub struct Engines {
    pub kv: Arc<DB>,
    pub raft: Arc<RaftEngine>,
}

impl Engines {
    pub fn new(kv_engine: Arc<DB>, raft_engine: Arc<RaftEngine>) -> Engines {
        Engines {
            kv: kv_engine,
            raft: raft_engine,
        }
    }
}

pub struct KeysInfoFormatter<'a>(pub &'a [Vec<u8>]);

impl<'a> fmt::Display for KeysInfoFormatter<'a> {
=======
pub struct KeysInfoFormatter<
    'a,
    I: std::iter::DoubleEndedIterator<Item = &'a Vec<u8>>
        + std::iter::ExactSizeIterator<Item = &'a Vec<u8>>
        + Clone,
>(pub I);

impl<
        'a,
        I: std::iter::DoubleEndedIterator<Item = &'a Vec<u8>>
            + std::iter::ExactSizeIterator<Item = &'a Vec<u8>>
            + Clone,
    > fmt::Display for KeysInfoFormatter<'a, I>
{
>>>>>>> eff99489
    fn fmt(&self, f: &mut fmt::Formatter<'_>) -> fmt::Result {
        let mut it = self.0.clone();
        match it.len() {
            0 => write!(f, "(no key)"),
            1 => write!(f, "key {}", hex::encode_upper(it.next().unwrap())),
            _ => write!(
                f,
                "{} keys range from {} to {}",
                it.len(),
                hex::encode_upper(it.next().unwrap()),
                hex::encode_upper(it.next_back().unwrap())
            ),
        }
    }
}

#[cfg(test)]
mod tests {
    use std::thread;

    use kvproto::metapb::{self, RegionEpoch};
    use kvproto::raft_cmdpb::AdminRequest;
    use raft::eraftpb::{ConfChangeType, Message, MessageType};
    use time::Duration as TimeDuration;

    use crate::raftstore::store::peer_storage;
    use tikv_util::time::{monotonic_now, monotonic_raw_now};

    use super::*;

    #[test]
    fn test_lease() {
        #[inline]
        fn sleep_test(duration: TimeDuration, lease: &Lease, state: LeaseState) {
            // In linux, sleep uses CLOCK_MONOTONIC.
            let monotonic_start = monotonic_now();
            // In linux, lease uses CLOCK_MONOTONIC_RAW.
            let monotonic_raw_start = monotonic_raw_now();
            thread::sleep(duration.to_std().unwrap());
            let monotonic_end = monotonic_now();
            let monotonic_raw_end = monotonic_raw_now();
            assert_eq!(
                lease.inspect(Some(monotonic_raw_end)),
                state,
                "elapsed monotonic_raw: {:?}, monotonic: {:?}",
                monotonic_raw_end - monotonic_raw_start,
                monotonic_end - monotonic_start
            );
            assert_eq!(lease.inspect(None), state);
        }

        let duration = TimeDuration::milliseconds(1500);

        // Empty lease.
        let mut lease = Lease::new(duration);
        let remote = lease.maybe_new_remote_lease(1).unwrap();
        let inspect_test = |lease: &Lease, ts: Option<Timespec>, state: LeaseState| {
            assert_eq!(lease.inspect(ts), state);
            if state == LeaseState::Expired || state == LeaseState::Suspect {
                assert_eq!(remote.inspect(ts), LeaseState::Expired);
            }
        };

        inspect_test(&lease, Some(monotonic_raw_now()), LeaseState::Expired);

        let now = monotonic_raw_now();
        let next_expired_time = lease.next_expired_time(now);
        assert_eq!(now + duration, next_expired_time);

        // Transit to the Valid state.
        lease.renew(now);
        inspect_test(&lease, Some(monotonic_raw_now()), LeaseState::Valid);
        inspect_test(&lease, None, LeaseState::Valid);

        // After lease expired time.
        sleep_test(duration, &lease, LeaseState::Expired);
        inspect_test(&lease, Some(monotonic_raw_now()), LeaseState::Expired);
        inspect_test(&lease, None, LeaseState::Expired);

        // Transit to the Suspect state.
        lease.suspect(monotonic_raw_now());
        inspect_test(&lease, Some(monotonic_raw_now()), LeaseState::Suspect);
        inspect_test(&lease, None, LeaseState::Suspect);

        // After lease expired time, still suspect.
        sleep_test(duration, &lease, LeaseState::Suspect);
        inspect_test(&lease, Some(monotonic_raw_now()), LeaseState::Suspect);

        // Clear lease.
        lease.expire();
        inspect_test(&lease, Some(monotonic_raw_now()), LeaseState::Expired);
        inspect_test(&lease, None, LeaseState::Expired);

        // An expired remote lease can never renew.
        lease.renew(monotonic_raw_now() + TimeDuration::minutes(1));
        assert_eq!(
            remote.inspect(Some(monotonic_raw_now())),
            LeaseState::Expired
        );

        // A new remote lease.
        let m1 = lease.maybe_new_remote_lease(1).unwrap();
        assert_eq!(m1.inspect(Some(monotonic_raw_now())), LeaseState::Valid);
    }

    #[test]
    fn test_timespec_u64() {
        let cases = vec![
            (Timespec::new(0, 0), 0x0000_0000_0000_0000u64),
            (Timespec::new(0, 1), 0x0000_0000_0000_0000u64), // 1ns is round down to 0ms.
            (Timespec::new(0, 999_999), 0x0000_0000_0000_0000u64), // 999_999ns is round down to 0ms.
            (
                // 1_048_575ns is round down to 0ms.
                Timespec::new(0, 1_048_575 /* 0x0FFFFF */),
                0x0000_0000_0000_0000u64,
            ),
            (
                // 1_048_576ns is round down to 1ms.
                Timespec::new(0, 1_048_576 /* 0x100000 */),
                0x0000_0000_0000_0001u64,
            ),
            (Timespec::new(1, 0), 1 << TIMESPEC_SEC_SHIFT),
            (Timespec::new(1, 0x100000), 1 << TIMESPEC_SEC_SHIFT | 1),
            (
                // Max seconds.
                Timespec::new((1i64 << (64 - TIMESPEC_SEC_SHIFT)) - 1, 0),
                (-1i64 as u64) << TIMESPEC_SEC_SHIFT,
            ),
            (
                // Max nano seconds.
                Timespec::new(
                    0,
                    (999_999_999 >> TIMESPEC_NSEC_SHIFT) << TIMESPEC_NSEC_SHIFT,
                ),
                999_999_999 >> TIMESPEC_NSEC_SHIFT,
            ),
            (
                Timespec::new(
                    (1i64 << (64 - TIMESPEC_SEC_SHIFT)) - 1,
                    (999_999_999 >> TIMESPEC_NSEC_SHIFT) << TIMESPEC_NSEC_SHIFT,
                ),
                (-1i64 as u64) << TIMESPEC_SEC_SHIFT | (999_999_999 >> TIMESPEC_NSEC_SHIFT),
            ),
        ];

        for (ts, u) in cases {
            assert!(u64_to_timespec(timespec_to_u64(ts)) <= ts);
            assert!(u64_to_timespec(u) <= ts);
            assert_eq!(timespec_to_u64(u64_to_timespec(u)), u);
            assert_eq!(timespec_to_u64(ts), u);
        }

        let start = monotonic_raw_now();
        let mut now = monotonic_raw_now();
        while now - start < Duration::seconds(1) {
            let u = timespec_to_u64(now);
            let round = u64_to_timespec(u);
            assert!(round <= now, "{:064b} = {:?} > {:?}", u, round, now);
            now = monotonic_raw_now();
        }
    }

    // Tests the util function `check_key_in_region`.
    #[test]
    fn test_check_key_in_region() {
        let test_cases = vec![
            ("", "", "", true, true, false),
            ("", "", "6", true, true, false),
            ("", "3", "6", false, false, false),
            ("4", "3", "6", true, true, true),
            ("4", "3", "", true, true, true),
            ("3", "3", "", true, true, false),
            ("2", "3", "6", false, false, false),
            ("", "3", "6", false, false, false),
            ("", "3", "", false, false, false),
            ("6", "3", "6", false, true, false),
        ];
        for (key, start_key, end_key, is_in_region, inclusive, exclusive) in test_cases {
            let mut region = metapb::Region::new();
            region.set_start_key(start_key.as_bytes().to_vec());
            region.set_end_key(end_key.as_bytes().to_vec());
            let mut result = check_key_in_region(key.as_bytes(), &region);
            assert_eq!(result.is_ok(), is_in_region);
            result = check_key_in_region_inclusive(key.as_bytes(), &region);
            assert_eq!(result.is_ok(), inclusive);
            result = check_key_in_region_exclusive(key.as_bytes(), &region);
            assert_eq!(result.is_ok(), exclusive);
        }
    }

    #[test]
    fn test_conf_state_from_region() {
        let mut region = metapb::Region::new();

        let mut peer = metapb::Peer::new();
        peer.set_id(1);
        region.mut_peers().push(peer);

        let mut peer = metapb::Peer::new();
        peer.set_id(2);
        peer.set_is_learner(true);
        region.mut_peers().push(peer);

        let cs = conf_state_from_region(&region);
        assert!(cs.get_nodes().contains(&1));
        assert!(cs.get_learners().contains(&2));
    }

    #[test]
    fn test_peer() {
        let mut region = metapb::Region::new();
        region.set_id(1);
        region.mut_peers().push(new_peer(1, 1));
        region.mut_peers().push(new_learner_peer(2, 2));

        assert!(!find_peer(&region, 1).unwrap().get_is_learner());
        assert!(find_peer(&region, 2).unwrap().get_is_learner());

        assert!(remove_peer(&mut region, 1).is_some());
        assert!(remove_peer(&mut region, 1).is_none());
        assert!(find_peer(&region, 1).is_none());
    }

    #[test]
    fn test_first_vote_msg() {
        let tbl = vec![
            (
                MessageType::MsgRequestVote,
                peer_storage::RAFT_INIT_LOG_TERM + 1,
                true,
            ),
            (
                MessageType::MsgRequestPreVote,
                peer_storage::RAFT_INIT_LOG_TERM + 1,
                true,
            ),
            (
                MessageType::MsgRequestVote,
                peer_storage::RAFT_INIT_LOG_TERM,
                false,
            ),
            (
                MessageType::MsgRequestPreVote,
                peer_storage::RAFT_INIT_LOG_TERM,
                false,
            ),
            (
                MessageType::MsgHup,
                peer_storage::RAFT_INIT_LOG_TERM + 1,
                false,
            ),
        ];

        for (msg_type, term, is_vote) in tbl {
            let mut msg = Message::new();
            msg.set_msg_type(msg_type);
            msg.set_term(term);
            assert_eq!(is_first_vote_msg(&msg), is_vote);
        }
    }

    #[test]
    fn test_is_initial_msg() {
        let tbl = vec![
            (MessageType::MsgRequestVote, INVALID_INDEX, true),
            (MessageType::MsgRequestPreVote, INVALID_INDEX, true),
            (MessageType::MsgHeartbeat, INVALID_INDEX, true),
            (MessageType::MsgHeartbeat, 100, false),
            (MessageType::MsgAppend, 100, false),
        ];

        for (msg_type, commit, can_create) in tbl {
            let mut msg = Message::new();
            msg.set_msg_type(msg_type);
            msg.set_commit(commit);
            assert_eq!(is_initial_msg(&msg), can_create);
        }
    }

    #[test]
    fn test_conf_change_type_str() {
        assert_eq!(
            conf_change_type_str(ConfChangeType::AddNode),
            STR_CONF_CHANGE_ADD_NODE
        );
        assert_eq!(
            conf_change_type_str(ConfChangeType::RemoveNode),
            STR_CONF_CHANGE_REMOVE_NODE
        );
    }

    #[test]
    fn test_epoch_stale() {
        let mut epoch = metapb::RegionEpoch::new();
        epoch.set_version(10);
        epoch.set_conf_ver(10);

        let tbl = vec![
            (11, 10, true),
            (10, 11, true),
            (10, 10, false),
            (10, 9, false),
        ];

        for (version, conf_version, is_stale) in tbl {
            let mut check_epoch = metapb::RegionEpoch::new();
            check_epoch.set_version(version);
            check_epoch.set_conf_ver(conf_version);
            assert_eq!(is_epoch_stale(&epoch, &check_epoch), is_stale);
        }
    }

    #[test]
    fn test_on_same_store() {
        let cases = vec![
            (vec![2, 3, 4], vec![], vec![1, 2, 3], vec![], false),
            (vec![2, 3, 1], vec![], vec![1, 2, 3], vec![], true),
            (vec![2, 3, 4], vec![], vec![1, 2], vec![], false),
            (vec![1, 2, 3], vec![], vec![1, 2, 3], vec![], true),
            (vec![1, 3], vec![2, 4], vec![1, 2], vec![3, 4], false),
            (vec![1, 3], vec![2, 4], vec![1, 3], vec![], false),
            (vec![1, 3], vec![2, 4], vec![], vec![2, 4], false),
            (vec![1, 3], vec![2, 4], vec![3, 1], vec![4, 2], true),
        ];

        for (s1, s2, s3, s4, exp) in cases {
            let mut r1 = metapb::Region::new();
            for (store_id, peer_id) in s1.into_iter().zip(0..) {
                r1.mut_peers().push(new_peer(store_id, peer_id));
            }
            for (store_id, peer_id) in s2.into_iter().zip(0..) {
                r1.mut_peers().push(new_learner_peer(store_id, peer_id));
            }

            let mut r2 = metapb::Region::new();
            for (store_id, peer_id) in s3.into_iter().zip(10..) {
                r2.mut_peers().push(new_peer(store_id, peer_id));
            }
            for (store_id, peer_id) in s4.into_iter().zip(10..) {
                r2.mut_peers().push(new_learner_peer(store_id, peer_id));
            }
            let res = super::region_on_same_stores(&r1, &r2);
            assert_eq!(res, exp, "{:?} vs {:?}", r1, r2);
        }
    }

    fn split(mut r: metapb::Region, key: &[u8]) -> (metapb::Region, metapb::Region) {
        let mut r2 = r.clone();
        r.set_end_key(key.to_owned());
        r2.set_id(r.get_id() + 1);
        r2.set_start_key(key.to_owned());
        (r, r2)
    }

    fn check_sibling(r1: &metapb::Region, r2: &metapb::Region, is_sibling: bool) {
        assert_eq!(is_sibling_regions(r1, r2), is_sibling);
        assert_eq!(is_sibling_regions(r2, r1), is_sibling);
    }

    #[test]
    fn test_region_sibling() {
        let r1 = metapb::Region::new();
        check_sibling(&r1, &r1, false);

        let (r1, r2) = split(r1, b"k1");
        check_sibling(&r1, &r2, true);

        let (r2, r3) = split(r2, b"k2");
        check_sibling(&r2, &r3, true);

        let (r3, r4) = split(r3, b"k3");
        check_sibling(&r3, &r4, true);
        check_sibling(&r1, &r2, true);
        check_sibling(&r2, &r3, true);
        check_sibling(&r1, &r3, false);
        check_sibling(&r2, &r4, false);
        check_sibling(&r1, &r4, false);
    }

    #[test]
    fn test_check_store_id() {
        let mut req = RaftCmdRequest::new();
        req.mut_header().mut_peer().set_store_id(1);
        check_store_id(&req, 1).unwrap();
        check_store_id(&req, 2).unwrap_err();
    }

    #[test]
    fn test_check_peer_id() {
        let mut req = RaftCmdRequest::new();
        req.mut_header().mut_peer().set_id(1);
        check_peer_id(&req, 1).unwrap();
        check_peer_id(&req, 2).unwrap_err();
    }

    #[test]
    fn test_check_term() {
        let mut req = RaftCmdRequest::new();
        req.mut_header().set_term(7);
        check_term(&req, 7).unwrap();
        check_term(&req, 8).unwrap();
        // If header's term is 2 verions behind current term,
        // leadership may have been changed away.
        check_term(&req, 9).unwrap_err();
        check_term(&req, 10).unwrap_err();
    }

    #[test]
    fn test_check_region_epoch() {
        let mut epoch = RegionEpoch::new();
        epoch.set_conf_ver(2);
        epoch.set_version(2);
        let mut region = metapb::Region::new();
        region.set_region_epoch(epoch.clone());

        // Epoch is required for most requests even if it's empty.
        check_region_epoch(&RaftCmdRequest::new(), &region, false).unwrap_err();

        // These admin commands do not require epoch.
        for ty in &[
            AdminCmdType::CompactLog,
            AdminCmdType::InvalidAdmin,
            AdminCmdType::ComputeHash,
            AdminCmdType::VerifyHash,
        ] {
            let mut admin = AdminRequest::new();
            admin.set_cmd_type(*ty);
            let mut req = RaftCmdRequest::new();
            req.set_admin_request(admin);

            // It is Okay if req does not have region epoch.
            check_region_epoch(&req, &region, false).unwrap();

            req.mut_header().set_region_epoch(epoch.clone());
            check_region_epoch(&req, &region, true).unwrap();
            check_region_epoch(&req, &region, false).unwrap();
        }

        // These admin commands requires epoch.version.
        for ty in &[
            AdminCmdType::Split,
            AdminCmdType::BatchSplit,
            AdminCmdType::PrepareMerge,
            AdminCmdType::CommitMerge,
            AdminCmdType::RollbackMerge,
            AdminCmdType::TransferLeader,
        ] {
            let mut admin = AdminRequest::new();
            admin.set_cmd_type(*ty);
            let mut req = RaftCmdRequest::new();
            req.set_admin_request(admin);

            // Error if req does not have region epoch.
            check_region_epoch(&req, &region, false).unwrap_err();

            let mut stale_version_epoch = epoch.clone();
            stale_version_epoch.set_version(1);
            let mut stale_region = metapb::Region::new();
            stale_region.set_region_epoch(stale_version_epoch.clone());
            req.mut_header()
                .set_region_epoch(stale_version_epoch.clone());
            check_region_epoch(&req, &stale_region, false).unwrap();

            let mut latest_version_epoch = epoch.clone();
            latest_version_epoch.set_version(3);
            for epoch in &[stale_version_epoch, latest_version_epoch] {
                req.mut_header().set_region_epoch(epoch.clone());
                check_region_epoch(&req, &region, false).unwrap_err();
                check_region_epoch(&req, &region, true).unwrap_err();
            }
        }

        // These admin commands requires epoch.conf_version.
        for ty in &[
            AdminCmdType::Split,
            AdminCmdType::BatchSplit,
            AdminCmdType::ChangePeer,
            AdminCmdType::PrepareMerge,
            AdminCmdType::CommitMerge,
            AdminCmdType::RollbackMerge,
            AdminCmdType::TransferLeader,
        ] {
            let mut admin = AdminRequest::new();
            admin.set_cmd_type(*ty);
            let mut req = RaftCmdRequest::new();
            req.set_admin_request(admin);

            // Error if req does not have region epoch.
            check_region_epoch(&req, &region, false).unwrap_err();

            let mut stale_conf_epoch = epoch.clone();
            stale_conf_epoch.set_conf_ver(1);
            let mut stale_region = metapb::Region::new();
            stale_region.set_region_epoch(stale_conf_epoch.clone());
            req.mut_header().set_region_epoch(stale_conf_epoch.clone());
            check_region_epoch(&req, &stale_region, false).unwrap();

            let mut latest_conf_epoch = epoch.clone();
            latest_conf_epoch.set_conf_ver(3);
            for epoch in &[stale_conf_epoch, latest_conf_epoch] {
                req.mut_header().set_region_epoch(epoch.clone());
                check_region_epoch(&req, &region, false).unwrap_err();
                check_region_epoch(&req, &region, true).unwrap_err();
            }
        }
    }
}<|MERGE_RESOLUTION|>--- conflicted
+++ resolved
@@ -5,21 +5,17 @@
 use std::sync::Arc;
 use std::{fmt, u64};
 
-<<<<<<< HEAD
-use crate::raftengine::RaftEngine;
 use crate::raftstore::store::keys;
 use crate::raftstore::{Error, Result};
-=======
->>>>>>> eff99489
 use kvproto::metapb;
 use kvproto::raft_cmdpb::{AdminCmdType, RaftCmdRequest};
 use protobuf::{self, Message};
 use raft::eraftpb::{self, ConfChangeType, ConfState, MessageType};
 use raft::INVALID_INDEX;
+use raftengine::RaftEngine;
 use time::{Duration, Timespec};
 
 use super::peer_storage;
-use crate::raftstore::{Error, Result};
 use tikv_util::time::monotonic_raw_now;
 use tikv_util::Either;
 
@@ -584,26 +580,6 @@
     conf_state
 }
 
-<<<<<<< HEAD
-#[derive(Clone, Debug)]
-pub struct Engines {
-    pub kv: Arc<DB>,
-    pub raft: Arc<RaftEngine>,
-}
-
-impl Engines {
-    pub fn new(kv_engine: Arc<DB>, raft_engine: Arc<RaftEngine>) -> Engines {
-        Engines {
-            kv: kv_engine,
-            raft: raft_engine,
-        }
-    }
-}
-
-pub struct KeysInfoFormatter<'a>(pub &'a [Vec<u8>]);
-
-impl<'a> fmt::Display for KeysInfoFormatter<'a> {
-=======
 pub struct KeysInfoFormatter<
     'a,
     I: std::iter::DoubleEndedIterator<Item = &'a Vec<u8>>
@@ -618,7 +594,6 @@
             + Clone,
     > fmt::Display for KeysInfoFormatter<'a, I>
 {
->>>>>>> eff99489
     fn fmt(&self, f: &mut fmt::Formatter<'_>) -> fmt::Result {
         let mut it = self.0.clone();
         match it.len() {
