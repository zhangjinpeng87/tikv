// Copyright 2016 PingCAP, Inc.
//
// Licensed under the Apache License, Version 2.0 (the "License");
// you may not use this file except in compliance with the License.
// You may obtain a copy of the License at
//
//     http://www.apache.org/licenses/LICENSE-2.0
//
// Unless required by applicable law or agreed to in writing, software
// distributed under the License is distributed on an "AS IS" BASIS,
// See the License for the specific language governing permissions and
// limitations under the License.

use std::cell::RefCell;
use std::sync::atomic::{AtomicUsize, Ordering};
use std::sync::mpsc::{self, Receiver, TryRecvError};
use std::sync::Arc;
use std::time::Instant;
use std::{error, u64};

use kvproto::metapb::{self, Region};
use kvproto::raft_serverpb::{
    MergeState, PeerState, RaftApplyState, RaftLocalState, RaftSnapshotData, RegionLocalState,
};
use protobuf::Message;
use raft::eraftpb::{ConfState, Entry, HardState, Snapshot};
use raft::{self, Error as RaftError, RaftState, Ready, Storage, StorageError};
use rocksdb::{Writable, WriteBatch, DB};

use crate::raftengine::{LogBatch, RaftEngine};
use crate::raftstore::store::util::{conf_state_from_region, Engines};
use crate::raftstore::store::ProposalContext;
use crate::raftstore::{Error, Result};
use crate::storage::CF_RAFT;
use crate::util::rocksdb_util;
use crate::util::worker::Scheduler;

use super::engine::{Mutable, Peekable, Snapshot as DbSnapshot};
use super::keys::{self, enc_end_key, enc_start_key};
use super::metrics::*;
use super::worker::RegionTask;
use super::{SnapEntry, SnapKey, SnapManager, SnapshotStatistics};

// When we create a region peer, we should initialize its log term/index > 0,
// so that we can force the follower peer to sync the snapshot first.
pub const RAFT_INIT_LOG_TERM: u64 = 5;
pub const RAFT_INIT_LOG_INDEX: u64 = 5;
const MAX_SNAP_TRY_CNT: usize = 5;

pub const JOB_STATUS_PENDING: usize = 0;
pub const JOB_STATUS_RUNNING: usize = 1;
pub const JOB_STATUS_CANCELLING: usize = 2;
pub const JOB_STATUS_CANCELLED: usize = 3;
pub const JOB_STATUS_FINISHED: usize = 4;
pub const JOB_STATUS_FAILED: usize = 5;

#[derive(Debug)]
pub enum SnapState {
    Relax,
    Generating(Receiver<Snapshot>),
    Applying(Arc<AtomicUsize>),
    ApplyAborted,
}

impl PartialEq for SnapState {
    fn eq(&self, other: &SnapState) -> bool {
        match (self, other) {
            (&SnapState::Relax, &SnapState::Relax)
            | (&SnapState::ApplyAborted, &SnapState::ApplyAborted)
            | (&SnapState::Generating(_), &SnapState::Generating(_)) => true,
            (&SnapState::Applying(ref b1), &SnapState::Applying(ref b2)) => {
                b1.load(Ordering::Relaxed) == b2.load(Ordering::Relaxed)
            }
            _ => false,
        }
    }
}

#[inline]
pub fn first_index(state: &RaftApplyState) -> u64 {
    state.get_truncated_state().get_index() + 1
}

#[inline]
pub fn last_index(state: &RaftLocalState) -> u64 {
    state.get_last_index()
}

pub trait HandleRaftReadyContext {
    fn kv_wb(&self) -> &WriteBatch;
    fn kv_wb_mut(&mut self) -> &mut WriteBatch;
    fn raft_wb(&self) -> &LogBatch;
    fn raft_wb_mut(&mut self) -> &mut LogBatch;
    fn sync_log(&self) -> bool;
    fn set_sync_log(&mut self, sync: bool);
}

pub struct PeerStorage {
    pub engines: Engines,

    peer_id: u64,
    region: metapb::Region,
    raft_state: RaftLocalState,
    apply_state: RaftApplyState,
    applied_index_term: u64,
    last_term: u64,

    snap_state: RefCell<SnapState>,
    region_sched: Scheduler<RegionTask>,
    snap_tried_cnt: RefCell<usize>,

    pub tag: String,
}

fn storage_error<E>(error: E) -> raft::Error
where
    E: Into<Box<dyn error::Error + Send + Sync>>,
{
    raft::Error::Store(StorageError::Other(error.into()))
}

impl From<Error> for RaftError {
    fn from(err: Error) -> RaftError {
        storage_error(err)
    }
}

pub struct ApplySnapResult {
    // prev_region is the region before snapshot applied.
    pub prev_region: metapb::Region,
    pub region: metapb::Region,
}

/// Returned by `PeerStorage::handle_raft_ready`, used for recording changed status of
/// `RaftLocalState` and `RaftApplyState`.
pub struct InvokeContext {
    pub region_id: u64,
    /// Changed RaftLocalState is stored into `raft_state`.
    pub raft_state: RaftLocalState,
    /// Changed RaftApplyState is stored into `apply_state`.
    pub apply_state: RaftApplyState,
    last_term: u64,
    /// The old region is stored here if there is a snapshot.
    pub snap_region: Option<Region>,
}

impl InvokeContext {
    pub fn new(store: &PeerStorage) -> InvokeContext {
        InvokeContext {
            region_id: store.get_region_id(),
            raft_state: store.raft_state.clone(),
            apply_state: store.apply_state.clone(),
            last_term: store.last_term,
            snap_region: None,
        }
    }

    #[inline]
    pub fn has_snapshot(&self) -> bool {
        self.snap_region.is_some()
    }

    #[inline]
    pub fn save_raft_state_to(&self, raft_wb: &mut LogBatch) -> Result<()> {
        raft_wb.put_msg(
            self.region_id,
            &keys::raft_state_key(self.region_id),
            &self.raft_state,
        )?;
        Ok(())
    }

    #[inline]
    pub fn save_snapshot_raft_state_to(
        &self,
        snapshot_index: u64,
        kv_engine: &DB,
        kv_wb: &mut WriteBatch,
    ) -> Result<()> {
        let mut snapshot_raft_state = self.raft_state.clone();
        snapshot_raft_state
            .mut_hard_state()
            .set_commit(snapshot_index);
        snapshot_raft_state.set_last_index(snapshot_index);

        let handle = rocksdb_util::get_cf_handle(kv_engine, CF_RAFT)?;
        kv_wb.put_msg_cf(
            handle,
            &keys::snapshot_raft_state_key(self.region_id),
            &snapshot_raft_state,
        )?;
        Ok(())
    }

    #[inline]
    pub fn save_apply_state_to(&self, kv_engine: &DB, kv_wb: &mut WriteBatch) -> Result<()> {
        let handle = rocksdb_util::get_cf_handle(kv_engine, CF_RAFT)?;
        kv_wb.put_msg_cf(
            handle,
            &keys::apply_state_key(self.region_id),
            &self.apply_state,
        )?;
        Ok(())
    }
}

pub fn recover_from_applying_state(
    engines: &Engines,
    raft_wb: &LogBatch,
    region_id: u64,
) -> Result<()> {
    let snapshot_raft_state_key = keys::snapshot_raft_state_key(region_id);
    let snapshot_raft_state: RaftLocalState =
        match box_try!(engines.kv.get_msg_cf(CF_RAFT, &snapshot_raft_state_key)) {
            Some(state) => state,
            None => {
                return Err(box_err!(
                    "[region {}] failed to get raftstate from kv engine, \
                     when recover from applying state",
                    region_id
                ));
            }
        };

    let raft_state_key = keys::raft_state_key(region_id);
    let raft_state: RaftLocalState =
        match box_try!(engines.raft.get_msg(region_id, &raft_state_key)) {
            Some(state) => state,
            None => RaftLocalState::new(),
        };

    // if we recv append log when applying snapshot, last_index in raft_local_state will
    // larger than snapshot_index. since raft_local_state is written to raft engine, and
    // raft write_batch is written after kv write_batch, raft_local_state may wrong if
    // restart happen between the two write. so we copy raft_local_state to kv engine
    // (snapshot_raft_state), and set snapshot_raft_state.last_index = snapshot_index.
    // after restart, we need check last_index.
    if last_index(&snapshot_raft_state) > last_index(&raft_state) {
        raft_wb.put_msg(region_id, &raft_state_key, &snapshot_raft_state)?;
    }
    Ok(())
}

pub fn init_raft_state(raft_engine: &RaftEngine, region: &Region) -> Result<RaftLocalState> {
    let state_key = keys::raft_state_key(region.get_id());
    Ok(match raft_engine.get_msg(region.get_id(), &state_key)? {
        Some(s) => s,
        None => {
            let mut raft_state = RaftLocalState::new();
            if !region.get_peers().is_empty() {
                // new split region
                raft_state.set_last_index(RAFT_INIT_LOG_INDEX);
                raft_state.mut_hard_state().set_term(RAFT_INIT_LOG_TERM);
                raft_state.mut_hard_state().set_commit(RAFT_INIT_LOG_INDEX);
                raft_engine.put_msg(region.get_id(), &state_key, &raft_state)?;

                let log_batch = LogBatch::new();
                log_batch.put_msg(region.get_id(), &state_key, &raft_state)?;
                raft_engine.write(log_batch, true)?;
            }
            raft_state
        }
    })
}

pub fn init_apply_state(kv_engine: &DB, region: &Region) -> Result<RaftApplyState> {
    Ok(
        match kv_engine.get_msg_cf(CF_RAFT, &keys::apply_state_key(region.get_id()))? {
            Some(s) => s,
            None => {
                let mut apply_state = RaftApplyState::new();
                if !region.get_peers().is_empty() {
                    apply_state.set_applied_index(RAFT_INIT_LOG_INDEX);
                    let state = apply_state.mut_truncated_state();
                    state.set_index(RAFT_INIT_LOG_INDEX);
                    state.set_term(RAFT_INIT_LOG_TERM);
                }
                apply_state
            }
        },
    )
}

fn init_last_term(
    raft_engine: &RaftEngine,
    region: &Region,
    raft_state: &RaftLocalState,
    apply_state: &RaftApplyState,
) -> Result<u64> {
    let last_idx = raft_state.get_last_index();
    if last_idx == 0 {
        return Ok(0);
    } else if last_idx == RAFT_INIT_LOG_INDEX {
        return Ok(RAFT_INIT_LOG_TERM);
    } else if last_idx == apply_state.get_truncated_state().get_index() {
        return Ok(apply_state.get_truncated_state().get_term());
    } else {
        assert!(last_idx > RAFT_INIT_LOG_INDEX);
    }
    Ok(match raft_engine.get_entry(region.get_id(), last_idx)? {
        None => {
            return Err(box_err!(
                "[region {}] entry at {} doesn't exist, may lose data.",
                region.get_id(),
                last_idx
            ));
        }
        Some(e) => e.get_term(),
    })
}

impl PeerStorage {
    pub fn new(
        engines: Engines,
        region: &metapb::Region,
        region_sched: Scheduler<RegionTask>,
        peer_id: u64,
        tag: String,
    ) -> Result<PeerStorage> {
        debug!(
            "creating storage on specified path";
            "region_id" => region.get_id(),
            "peer_id" => peer_id,
            "path" => ?engines.kv.path(),
        );
        let raft_state = init_raft_state(&engines.raft, region)?;
        let apply_state = init_apply_state(&engines.kv, region)?;
        if raft_state.get_last_index() < apply_state.get_applied_index() {
            panic!(
                "{} unexpected raft log index: last_index {} < applied_index {}",
                tag,
                raft_state.get_last_index(),
                apply_state.get_applied_index()
            );
        }
        let last_term = init_last_term(&engines.raft, region, &raft_state, &apply_state)?;

        Ok(PeerStorage {
            engines,
            peer_id,
            region: region.clone(),
            raft_state,
            apply_state,
            snap_state: RefCell::new(SnapState::Relax),
            region_sched,
            snap_tried_cnt: RefCell::new(0),
            tag,
            applied_index_term: RAFT_INIT_LOG_TERM,
            last_term,
        })
    }

    pub fn is_initialized(&self) -> bool {
        !self.region().get_peers().is_empty()
    }

    pub fn initial_state(&self) -> raft::Result<RaftState> {
        let hard_state = self.raft_state.get_hard_state().clone();
        if hard_state == HardState::new() {
            assert!(
                !self.is_initialized(),
                "peer for region {:?} is initialized but local state {:?} has empty hard \
                 state",
                self.region,
                self.raft_state
            );

            return Ok(RaftState {
                hard_state,
                conf_state: ConfState::default(),
            });
        }
        Ok(RaftState {
            hard_state,
            conf_state: conf_state_from_region(self.region()),
        })
    }

    fn check_range(&self, low: u64, high: u64) -> raft::Result<()> {
        if low > high {
            return Err(storage_error(format!(
                "low: {} is greater that high: {}",
                low, high
            )));
        } else if low <= self.truncated_index() {
            return Err(RaftError::Store(StorageError::Compacted));
        } else if high > self.last_index() + 1 {
            return Err(storage_error(format!(
                "entries' high {} is out of bound lastindex {}",
                high,
                self.last_index()
            )));
        }
        Ok(())
    }

    pub fn entries(&self, low: u64, high: u64, max_size: u64) -> raft::Result<Vec<Entry>> {
        self.check_range(low, high)?;
        let mut ents = Vec::with_capacity((high - low) as usize);
        if low == high {
            return Ok(ents);
        }
        fetch_entries_to(
            &self.engines.raft,
            self.get_region_id(),
            low,
            high,
            max_size,
            &mut ents,
        )?;
        Ok(ents)
    }

    pub fn term(&self, idx: u64) -> raft::Result<u64> {
        if idx == self.truncated_index() {
            return Ok(self.truncated_term());
        }
        self.check_range(idx, idx + 1)?;
        if self.truncated_term() == self.last_term || idx == self.last_index() {
            return Ok(self.last_term);
        }
        let entries = self.entries(idx, idx + 1, raft::NO_LIMIT)?;
        Ok(entries[0].get_term())
    }

    #[inline]
    pub fn first_index(&self) -> u64 {
        first_index(&self.apply_state)
    }

    #[inline]
    pub fn last_index(&self) -> u64 {
        last_index(&self.raft_state)
    }

    #[inline]
    pub fn applied_index(&self) -> u64 {
        self.apply_state.get_applied_index()
    }

    #[inline]
    pub fn set_applied_state(&mut self, apply_state: RaftApplyState) {
        self.apply_state = apply_state;
    }

    #[inline]
    pub fn set_applied_term(&mut self, applied_index_term: u64) {
        self.applied_index_term = applied_index_term;
    }

    #[inline]
    pub fn apply_state(&self) -> &RaftApplyState {
        &self.apply_state
    }

    #[inline]
    pub fn applied_index_term(&self) -> u64 {
        self.applied_index_term
    }

    #[inline]
    pub fn committed_index(&self) -> u64 {
        self.raft_state.get_hard_state().get_commit()
    }

    #[inline]
    pub fn truncated_index(&self) -> u64 {
        self.apply_state.get_truncated_state().get_index()
    }

    #[inline]
    pub fn truncated_term(&self) -> u64 {
        self.apply_state.get_truncated_state().get_term()
    }

    pub fn region(&self) -> &metapb::Region {
        &self.region
    }

    pub fn set_region(&mut self, region: metapb::Region) {
        self.region = region;
    }

    pub fn raw_snapshot(&self) -> DbSnapshot {
        DbSnapshot::new(Arc::clone(&self.engines.kv))
    }

    fn validate_snap(&self, snap: &Snapshot) -> bool {
        let idx = snap.get_metadata().get_index();
        if idx < self.truncated_index() {
            // stale snapshot, should generate again.
            info!(
                "snapshot is stale, generate again";
                "region_id" => self.region.get_id(),
                "peer_id" => self.peer_id,
                "snap_index" => idx,
                "truncated_index" => self.truncated_index(),
            );
            STORE_SNAPSHOT_VALIDATION_FAILURE_COUNTER
                .with_label_values(&["stale"])
                .inc();
            return false;
        }

        let mut snap_data = RaftSnapshotData::new();
        if let Err(e) = snap_data.merge_from_bytes(snap.get_data()) {
            error!(
                "failed to decode snapshot, it may be corrupted";
                "region_id" => self.region.get_id(),
                "peer_id" => self.peer_id,
                "err" => ?e,
            );
            STORE_SNAPSHOT_VALIDATION_FAILURE_COUNTER
                .with_label_values(&["decode"])
                .inc();
            return false;
        }
        let snap_epoch = snap_data.get_region().get_region_epoch();
        let latest_epoch = self.region().get_region_epoch();
        if snap_epoch.get_conf_ver() < latest_epoch.get_conf_ver() {
            info!(
                "snapshot epoch is stale";
                "region_id" => self.region.get_id(),
                "peer_id" => self.peer_id,
                "snap_epoch" => ?snap_epoch,
                "latest_epoch" => ?latest_epoch,
            );
            STORE_SNAPSHOT_VALIDATION_FAILURE_COUNTER
                .with_label_values(&["epoch"])
                .inc();
            return false;
        }

        true
    }

    /// Gets a snapshot. Returns `SnapshotTemporarilyUnavailable` if there is no unavailable
    /// snapshot.
    pub fn snapshot(&self) -> raft::Result<Snapshot> {
        let mut snap_state = self.snap_state.borrow_mut();
        let mut tried_cnt = self.snap_tried_cnt.borrow_mut();

        let (mut tried, mut snap) = (false, None);
        if let SnapState::Generating(ref recv) = *snap_state {
            tried = true;
            match recv.try_recv() {
                Err(TryRecvError::Disconnected) => {}
                Err(TryRecvError::Empty) => {
                    return Err(raft::Error::Store(
                        raft::StorageError::SnapshotTemporarilyUnavailable,
                    ));
                }
                Ok(s) => snap = Some(s),
            }
        }

        if tried {
            *snap_state = SnapState::Relax;
            match snap {
                Some(s) => {
                    *tried_cnt = 0;
                    if self.validate_snap(&s) {
                        return Ok(s);
                    }
                }
                None => {
                    warn!(
                        "failed to try generating snapshot";
                        "region_id" => self.region.get_id(),
                        "peer_id" => self.peer_id,
                        "times" => *tried_cnt,
                    );
                }
            }
        }

        if SnapState::Relax != *snap_state {
            panic!("{} unexpected state: {:?}", self.tag, *snap_state);
        }

        if *tried_cnt >= MAX_SNAP_TRY_CNT {
            let cnt = *tried_cnt;
            *tried_cnt = 0;
            return Err(raft::Error::Store(box_err!(
                "failed to get snapshot after {} times",
                cnt
            )));
        }

        info!(
            "requesting snapshot";
            "region_id" => self.region.get_id(),
            "peer_id" => self.peer_id,
        );
        *tried_cnt += 1;
        let (tx, rx) = mpsc::sync_channel(1);
        *snap_state = SnapState::Generating(rx);

        let task = RegionTask::Gen {
            region_id: self.get_region_id(),
            notifier: tx,
        };
        if let Err(e) = self.region_sched.schedule(task) {
            error!(
                "failed to schedule task snap generation";
                "region_id" => self.region.get_id(),
                "peer_id" => self.peer_id,
                "err" => ?e,
            );
            // update the status next time the function is called, also backoff for retry.
        }
        Err(raft::Error::Store(
            raft::StorageError::SnapshotTemporarilyUnavailable,
        ))
    }

    // Append the given entries to the raft log using previous last index or self.last_index.
    // Return the new last index for later update. After we commit in engine, we can set last_index
    // to the return one.
    pub fn append<H: HandleRaftReadyContext>(
        &mut self,
        invoke_ctx: &mut InvokeContext,
        entries: &[Entry],
        ready_ctx: &mut H,
    ) -> Result<u64> {
        debug!(
            "append entries";
            "region_id" => self.region.get_id(),
            "peer_id" => self.peer_id,
            "count" => entries.len(),
        );
        let prev_last_index = invoke_ctx.raft_state.get_last_index();
        if entries.is_empty() {
            return Ok(prev_last_index);
        }

        let (last_index, last_term) = {
            let e = entries.last().unwrap();
            (e.get_index(), e.get_term())
        };

        for entry in entries {
            if !ready_ctx.sync_log() {
                ready_ctx.set_sync_log(get_sync_log_from_entry(entry));
            }
        }
        ready_ctx
            .raft_wb()
            .add_entries(self.get_region_id(), entries.to_vec());

        invoke_ctx.raft_state.set_last_index(last_index);
        invoke_ctx.last_term = last_term;

        Ok(last_index)
    }

    // Apply the peer with given snapshot.
    pub fn apply_snapshot(
        &mut self,
        ctx: &mut InvokeContext,
        snap: &Snapshot,
        kv_wb: &WriteBatch,
        raft_wb: &LogBatch,
    ) -> Result<()> {
        info!(
            "begin to apply snapshot";
            "region_id" => self.region.get_id(),
            "peer_id" => self.peer_id,
        );

        let mut snap_data = RaftSnapshotData::new();
        snap_data.merge_from_bytes(snap.get_data())?;

        let region_id = self.get_region_id();

        let region = snap_data.take_region();
        if region.get_id() != region_id {
            return Err(box_err!(
                "mismatch region id {} != {}",
                region_id,
                region.get_id()
            ));
        }

        if self.is_initialized() {
            // we can only delete the old data when the peer is initialized.
            self.clear_meta(kv_wb, raft_wb)?;
        }

        write_peer_state(&self.engines.kv, kv_wb, &region, PeerState::Applying, None)?;

        let last_index = snap.get_metadata().get_index();

        ctx.raft_state.set_last_index(last_index);
        ctx.last_term = snap.get_metadata().get_term();
        ctx.apply_state.set_applied_index(last_index);

        // The snapshot only contains log which index > applied index, so
        // here the truncate state's (index, term) is in snapshot metadata.
        ctx.apply_state.mut_truncated_state().set_index(last_index);
        ctx.apply_state
            .mut_truncated_state()
            .set_term(snap.get_metadata().get_term());

        info!(
            "apply snapshot with state ok";
            "region_id" => self.region.get_id(),
            "peer_id" => self.peer_id,
            "region" => ?region,
            "state" => ?ctx.apply_state,
        );

        ctx.snap_region = Some(region);
        Ok(())
    }

    /// Delete all meta belong to the region. Results are stored in `wb`.
    pub fn clear_meta(&mut self, kv_wb: &WriteBatch, raft_wb: &LogBatch) -> Result<()> {
        clear_meta(&self.engines, kv_wb, raft_wb, self.get_region_id())?;
        Ok(())
    }

    /// Delete all data belong to the region.
    /// If return Err, data may get partial deleted.
    pub fn clear_data(&self) -> Result<()> {
        let (start_key, end_key) = (enc_start_key(self.region()), enc_end_key(self.region()));
        let region_id = self.get_region_id();
        box_try!(self
            .region_sched
            .schedule(RegionTask::destroy(region_id, start_key, end_key)));
        Ok(())
    }

    /// Delete all data that is not covered by `new_region`.
    fn clear_extra_data(&self, new_region: &metapb::Region) -> Result<()> {
        let (old_start_key, old_end_key) =
            (enc_start_key(self.region()), enc_end_key(self.region()));
        let (new_start_key, new_end_key) = (enc_start_key(new_region), enc_end_key(new_region));
        let region_id = new_region.get_id();
        if old_start_key < new_start_key {
            box_try!(self.region_sched.schedule(RegionTask::destroy(
                region_id,
                old_start_key,
                new_start_key
            )));
        }
        if new_end_key < old_end_key {
            box_try!(self.region_sched.schedule(RegionTask::destroy(
                region_id,
                new_end_key,
                old_end_key
            )));
        }
        Ok(())
    }

    pub fn get_raft_engine(&self) -> Arc<RaftEngine> {
        Arc::clone(&self.engines.raft)
    }

    /// Check whether the storage has finished applying snapshot.
    #[inline]
    pub fn is_applying_snapshot(&self) -> bool {
        match *self.snap_state.borrow() {
            SnapState::Applying(_) => true,
            _ => false,
        }
    }

    /// Check if the storage is applying a snapshot.
    #[inline]
    pub fn check_applying_snap(&mut self) -> bool {
        let new_state = match *self.snap_state.borrow() {
            SnapState::Applying(ref status) => {
                let s = status.load(Ordering::Relaxed);
                if s == JOB_STATUS_FINISHED {
                    SnapState::Relax
                } else if s == JOB_STATUS_CANCELLED {
                    SnapState::ApplyAborted
                } else if s == JOB_STATUS_FAILED {
                    // TODO: cleanup region and treat it as tombstone.
                    panic!("{} applying snapshot failed", self.tag,);
                } else {
                    return true;
                }
            }
            _ => return false,
        };
        *self.snap_state.borrow_mut() = new_state;
        false
    }

    #[inline]
    pub fn is_canceling_snap(&self) -> bool {
        match *self.snap_state.borrow() {
            SnapState::Applying(ref status) => {
                status.load(Ordering::Relaxed) == JOB_STATUS_CANCELLING
            }
            _ => false,
        }
    }

    /// Cancel applying snapshot, return true if the job can be considered not be run again.
    pub fn cancel_applying_snap(&mut self) -> bool {
        let is_cancelled = match *self.snap_state.borrow() {
            SnapState::Applying(ref status) => {
                if status.compare_and_swap(
                    JOB_STATUS_PENDING,
                    JOB_STATUS_CANCELLING,
                    Ordering::SeqCst,
                ) == JOB_STATUS_PENDING
                {
                    true
                } else if status.compare_and_swap(
                    JOB_STATUS_RUNNING,
                    JOB_STATUS_CANCELLING,
                    Ordering::SeqCst,
                ) == JOB_STATUS_RUNNING
                {
                    return false;
                } else {
                    false
                }
            }
            _ => return false,
        };
        if is_cancelled {
            *self.snap_state.borrow_mut() = SnapState::ApplyAborted;
            return true;
        }
        // now status can only be JOB_STATUS_CANCELLING, JOB_STATUS_CANCELLED,
        // JOB_STATUS_FAILED and JOB_STATUS_FINISHED.
        !self.check_applying_snap()
    }

    #[inline]
    pub fn set_snap_state(&mut self, state: SnapState) {
        *self.snap_state.borrow_mut() = state
    }

    #[inline]
    pub fn is_snap_state(&self, state: SnapState) -> bool {
        *self.snap_state.borrow() == state
    }

    pub fn get_region_id(&self) -> u64 {
        self.region().get_id()
    }

    pub fn schedule_applying_snapshot(&mut self) {
        let status = Arc::new(AtomicUsize::new(JOB_STATUS_PENDING));
        self.set_snap_state(SnapState::Applying(Arc::clone(&status)));
        let task = RegionTask::Apply {
            region_id: self.get_region_id(),
            status,
        };
        // TODO: gracefully remove region instead.
        if let Err(e) = self.region_sched.schedule(task) {
            info!(
                "failed to to schedule apply job, are we shutting down?";
                "region_id" => self.region.get_id(),
                "peer_id" => self.peer_id,
                "err" => ?e,
            );
        }
    }

    /// Save memory states to disk.
    ///
    /// This function only write data to `ready_ctx`'s `WriteBatch`. It's caller's duty to write
    /// it explicitly to disk. If it's flushed to disk successfully, `post_ready` should be called
    /// to update the memory states properly.
    // Using `&Ready` here to make sure `Ready` struct is not modified in this function. This is
    // a requirement to advance the ready object properly later.
    pub fn handle_raft_ready<H: HandleRaftReadyContext>(
        &mut self,
        ready_ctx: &mut H,
        ready: &Ready,
    ) -> Result<InvokeContext> {
        let mut ctx = InvokeContext::new(self);
        let snapshot_index = if raft::is_empty_snap(&ready.snapshot) {
            0
        } else {
            fail_point!("raft_before_apply_snap");
            self.apply_snapshot(
                &mut ctx,
                &ready.snapshot,
                &ready_ctx.kv_wb(),
                &ready_ctx.raft_wb(),
            )?;
            fail_point!("raft_after_apply_snap");

            last_index(&ctx.raft_state)
        };

        if ready.must_sync {
            ready_ctx.set_sync_log(true);
        }

        if !ready.entries.is_empty() {
            self.append(&mut ctx, &ready.entries, ready_ctx)?;
        }

        // Last index is 0 means the peer is created from raft message
        // and has not applied snapshot yet, so skip persistent hard state.
        if ctx.raft_state.get_last_index() > 0 {
            if let Some(ref hs) = ready.hs {
                ctx.raft_state.set_hard_state(hs.clone());
            }
        }

        if ctx.raft_state != self.raft_state {
            ctx.save_raft_state_to(ready_ctx.raft_wb_mut())?;
            if snapshot_index > 0 {
                // in case of restart happen when we just write region state to Applying,
                // but not write raft_local_state to raft rocksdb in time.
                // we write raft state to default rocksdb, with last index set to snap index,
                // in case of recv raft log after snapshot.
                ctx.save_snapshot_raft_state_to(
                    snapshot_index,
                    &self.engines.kv,
                    &mut ready_ctx.kv_wb_mut(),
                )?;
            }
        }

        // only when apply snapshot
        if ctx.apply_state != self.apply_state {
            ctx.save_apply_state_to(&self.engines.kv, &mut ready_ctx.kv_wb_mut())?;
        }

        Ok(ctx)
    }

    /// Update the memory state after ready changes are flushed to disk successfully.
    pub fn post_ready(&mut self, ctx: InvokeContext) -> Option<ApplySnapResult> {
        self.raft_state = ctx.raft_state;
        self.apply_state = ctx.apply_state;
        self.last_term = ctx.last_term;
        // If we apply snapshot ok, we should update some infos like applied index too.
        let snap_region = match ctx.snap_region {
            Some(r) => r,
            None => return None,
        };
        // cleanup data before scheduling apply task
        if self.is_initialized() {
            if let Err(e) = self.clear_extra_data(self.region()) {
                // No need panic here, when applying snapshot, the deletion will be tried
                // again. But if the region range changes, like [a, c) -> [a, b) and [b, c),
                // [b, c) will be kept in rocksdb until a covered snapshot is applied or
                // store is restarted.
                error!(
                    "failed to cleanup data, may leave some dirty data";
                    "region_id" => self.region.get_id(),
                    "peer_id" => self.peer_id,
                    "err" => ?e,
                );
            }
        }

        self.schedule_applying_snapshot();
        let prev_region = self.region().clone();
        self.region = snap_region;

        Some(ApplySnapResult {
            prev_region,
            region: self.region().clone(),
        })
    }
}

fn get_sync_log_from_entry(entry: &Entry) -> bool {
    if entry.get_sync_log() {
        return true;
    }

    let ctx = entry.get_context();
    if !ctx.is_empty() {
        let ctx = ProposalContext::from_bytes(ctx);
        if ctx.contains(ProposalContext::SYNC_LOG) {
            return true;
        }
    }

    false
}

pub fn fetch_entries_to(
    engine: &RaftEngine,
    region_id: u64,
    low: u64,
    high: u64,
    max_size: u64,
    buf: &mut Vec<Entry>,
) -> Result<u64> {
    match engine.fetch_entries_to(region_id, low, high, Some(max_size as usize), buf) {
        Ok(total) => {
            debug!("Fetch {} entries from raft-engine", total);
            Ok(total)
        }
        Err(e) => {
            error!(
                "Fetch entries [{}, {}) for region {} failed, error: {:?}",
                low, high, region_id, e
            );
            Err(box_err!(format!(
                "Fetch entries [{}, {}) for region {} failed, error: {:?}",
                low, high, region_id, e
            )))
        }
    }
}

/// Delete all meta belong to the region. Results are stored in `wb`.
pub fn clear_meta(
    engines: &Engines,
    kv_wb: &WriteBatch,
    raft_wb: &LogBatch,
    region_id: u64,
) -> Result<()> {
    let t = Instant::now();
    let handle = rocksdb_util::get_cf_handle(&engines.kv, CF_RAFT)?;
    kv_wb.delete_cf(handle, &keys::region_state_key(region_id))?;
    kv_wb.delete_cf(handle, &keys::apply_state_key(region_id))?;

    raft_wb.clean_region(region_id);

    info!(
        "finish clear peer meta";
        "region_id" => region_id,
        "meta_key" => 1,
        "apply_key" => 1,
        "raft_key" => 1,
        "takes" => ?t.elapsed(),
    );
    Ok(())
}

pub fn do_snapshot(
    mgr: SnapManager,
    raft_db: &RaftEngine,
    snap: &DbSnapshot,
    region_id: u64,
) -> raft::Result<Snapshot> {
    debug!(
        "begin to generate a snapshot";
        "region_id" => region_id,
    );

    let apply_state: RaftApplyState =
        match snap.get_msg_cf(CF_RAFT, &keys::apply_state_key(region_id))? {
            None => {
                return Err(storage_error(format!(
                    "could not load raft state of region {}",
                    region_id
                )));
            }
            Some(state) => state,
        };

    let idx = apply_state.get_applied_index();
    let term = if idx == apply_state.get_truncated_state().get_index() {
        apply_state.get_truncated_state().get_term()
    } else {
        match raft_db.get_entry(region_id, idx) {
            Ok(res) => match res {
                None => {
                    return Err(storage_error(format!(
                        "entry {} of {} not found.",
                        idx, region_id
                    )));
                }
                Some(entry) => entry.get_term(),
            },
            Err(e) => {
                return Err(storage_error(format!(
                    "get entry from raft db failed, err: {:?}",
                    e
                )));
            }
        }
    };

    let key = SnapKey::new(region_id, term, idx);

    mgr.register(key.clone(), SnapEntry::Generating);
    defer!(mgr.deregister(&key, &SnapEntry::Generating));

    let state: RegionLocalState = snap
        .get_msg_cf(CF_RAFT, &keys::region_state_key(key.region_id))
        .and_then(|res| match res {
            None => Err(box_err!("could not find region info")),
            Some(state) => Ok(state),
        })?;

    if state.get_state() != PeerState::Normal {
        return Err(storage_error(format!(
            "snap job for {} seems stale, skip.",
            region_id
        )));
    }

    let mut snapshot = Snapshot::new();

    // Set snapshot metadata.
    snapshot.mut_metadata().set_index(key.idx);
    snapshot.mut_metadata().set_term(key.term);

    let conf_state = conf_state_from_region(state.get_region());
    snapshot.mut_metadata().set_conf_state(conf_state);

    let mut s = mgr.get_snapshot_for_building(&key, snap)?;
    // Set snapshot data.
    let mut snap_data = RaftSnapshotData::new();
    snap_data.set_region(state.get_region().clone());
    let mut stat = SnapshotStatistics::new();
    s.build(
        snap,
        state.get_region(),
        &mut snap_data,
        &mut stat,
        Box::new(mgr.clone()),
    )?;
    let mut v = vec![];
    snap_data.write_to_vec(&mut v)?;
    snapshot.set_data(v);

    SNAPSHOT_KV_COUNT_HISTOGRAM.observe(stat.kv_count as f64);
    SNAPSHOT_SIZE_HISTOGRAM.observe(stat.size as f64);

    Ok(snapshot)
}

// When we bootstrap the region we must call this to initialize region local state first.
pub fn write_initial_raft_state(raft_wb: &LogBatch, region_id: u64) -> Result<()> {
    let mut raft_state = RaftLocalState::new();
    raft_state.set_last_index(RAFT_INIT_LOG_INDEX);
    raft_state.mut_hard_state().set_term(RAFT_INIT_LOG_TERM);
    raft_state.mut_hard_state().set_commit(RAFT_INIT_LOG_INDEX);

    raft_wb.put_msg(region_id, &keys::raft_state_key(region_id), &raft_state)?;
    Ok(())
}

// When we bootstrap the region or handling split new region, we must
// call this to initialize region apply state first.
pub fn write_initial_apply_state<T: Mutable>(
    kv_engine: &DB,
    kv_wb: &T,
    region_id: u64,
) -> Result<()> {
    let mut apply_state = RaftApplyState::new();
    apply_state.set_applied_index(RAFT_INIT_LOG_INDEX);
    apply_state
        .mut_truncated_state()
        .set_index(RAFT_INIT_LOG_INDEX);
    apply_state
        .mut_truncated_state()
        .set_term(RAFT_INIT_LOG_TERM);

    let handle = rocksdb_util::get_cf_handle(kv_engine, CF_RAFT)?;
    kv_wb.put_msg_cf(handle, &keys::apply_state_key(region_id), &apply_state)?;
    Ok(())
}

pub fn write_peer_state<T: Mutable>(
    kv_engine: &DB,
    kv_wb: &T,
    region: &metapb::Region,
    state: PeerState,
    merge_state: Option<MergeState>,
) -> Result<()> {
    let region_id = region.get_id();
    let mut region_state = RegionLocalState::new();
    region_state.set_state(state);
    region_state.set_region(region.clone());
    if let Some(state) = merge_state {
        region_state.set_merge_state(state);
    }

    let handle = rocksdb_util::get_cf_handle(kv_engine, CF_RAFT)?;
    debug!(
        "writing merge state";
        "region_id" => region_id,
        "state" => ?region_state,
    );
    kv_wb.put_msg_cf(handle, &keys::region_state_key(region_id), &region_state)?;
    Ok(())
}

impl Storage for PeerStorage {
    fn initial_state(&self) -> raft::Result<RaftState> {
        self.initial_state()
    }

    fn entries(&self, low: u64, high: u64, max_size: u64) -> raft::Result<Vec<Entry>> {
        self.entries(low, high, max_size)
    }

    fn term(&self, idx: u64) -> raft::Result<u64> {
        self.term(idx)
    }

    fn first_index(&self) -> raft::Result<u64> {
        Ok(self.first_index())
    }

    fn last_index(&self) -> raft::Result<u64> {
        Ok(self.last_index())
    }

    fn snapshot(&self) -> raft::Result<Snapshot> {
        self.snapshot()
    }
}

#[cfg(test)]
mod tests {
<<<<<<< HEAD
    use crate::raftengine::{Config as RaftEngineCfg, LogBatch, RaftEngine};
    use crate::raftstore::store::bootstrap;
    use crate::raftstore::store::fsm::apply::compact_raft_log;
    use crate::raftstore::store::util::Engines;
    use crate::raftstore::store::worker::{RegionRunner, RegionTask};
    use crate::storage::ALL_CFS;
=======
    use crate::raftstore::store::fsm::apply::compact_raft_log;
    use crate::raftstore::store::util::Engines;
    use crate::raftstore::store::worker::RegionRunner;
    use crate::raftstore::store::worker::RegionTask;
    use crate::raftstore::store::{bootstrap_store, initial_region, prepare_bootstrap_cluster};
    use crate::storage::{ALL_CFS, CF_DEFAULT};
>>>>>>> f25736f6
    use crate::util::rocksdb_util::new_engine;
    use crate::util::worker::{Scheduler, Worker};
    use kvproto::raft_serverpb::RaftSnapshotData;
    use raft::eraftpb::HardState;
    use raft::eraftpb::{ConfState, Entry};
    use raft::{Error as RaftError, StorageError};
    use rocksdb::WriteBatch;
    use std::cell::RefCell;
    use std::path::Path;
    use std::sync::atomic::*;
    use std::sync::mpsc::*;
    use std::sync::*;
    use std::time::Duration;
    use tempdir::*;

    use super::super::engine::Iterable;
    use super::*;

    fn new_storage(sched: Scheduler<RegionTask>, path: &TempDir) -> PeerStorage {
        let kv_db =
            Arc::new(new_engine(path.path().to_str().unwrap(), None, ALL_CFS, None).unwrap());
        let raft_path = path.path().join(Path::new("raft"));
<<<<<<< HEAD

        let mut raft_cfg = RaftEngineCfg::new();
        raft_cfg.dir = String::from(raft_path.to_str().unwrap());
        let raft_engine = Arc::new(RaftEngine::new(raft_cfg));
        let engines = Engines::new(kv_db, raft_engine);
        bootstrap::bootstrap_store(&engines, 1, 1).expect("");
        let region = bootstrap::prepare_bootstrap(&engines, 1, 1, 1).expect("");
=======
        let raft_db =
            Arc::new(new_engine(raft_path.to_str().unwrap(), None, &[CF_DEFAULT], None).unwrap());
        let engines = Engines::new(kv_db, raft_db);
        bootstrap_store(&engines, 1, 1).unwrap();

        let region = initial_region(1, 1, 1);
        prepare_bootstrap_cluster(&engines, &region).unwrap();
>>>>>>> f25736f6
        PeerStorage::new(engines, &region, sched, 0, "".to_owned()).unwrap()
    }

    #[derive(Default)]
    struct ReadyContext {
        kv_wb: WriteBatch,
        raft_wb: LogBatch,
        sync_log: bool,
    }

    impl HandleRaftReadyContext for ReadyContext {
        fn kv_wb(&self) -> &WriteBatch {
            &self.kv_wb
        }
        fn kv_wb_mut(&mut self) -> &mut WriteBatch {
            &mut self.kv_wb
        }
        fn raft_wb(&self) -> &LogBatch {
            &self.raft_wb
        }
        fn raft_wb_mut(&mut self) -> &mut LogBatch {
            &mut self.raft_wb
        }
        fn sync_log(&self) -> bool {
            self.sync_log
        }
        fn set_sync_log(&mut self, sync: bool) {
            self.sync_log = sync;
        }
    }

    fn new_storage_from_ents(
        sched: Scheduler<RegionTask>,
        path: &TempDir,
        ents: &[Entry],
    ) -> PeerStorage {
        let mut store = new_storage(sched, path);
        let mut kv_wb = WriteBatch::new();
        let mut ctx = InvokeContext::new(&store);
        let mut ready_ctx = ReadyContext::default();
        store.append(&mut ctx, &ents[1..], &mut ready_ctx).unwrap();
        ctx.apply_state
            .mut_truncated_state()
            .set_index(ents[0].get_index());
        ctx.apply_state
            .mut_truncated_state()
            .set_term(ents[0].get_term());
        ctx.apply_state
            .set_applied_index(ents.last().unwrap().get_index());
        ctx.save_apply_state_to(&store.engines.kv, &mut kv_wb)
            .unwrap();
<<<<<<< HEAD
        store.engines.raft.write(ready_ctx.raft_wb, true).expect("");
        store.engines.kv.write(kv_wb).expect("");
=======
        store.engines.raft.write(ready_ctx.raft_wb).unwrap();
        store.engines.kv.write(kv_wb).unwrap();
>>>>>>> f25736f6
        store.raft_state = ctx.raft_state;
        store.apply_state = ctx.apply_state;
        store
    }

    fn append_ents(store: &mut PeerStorage, ents: &[Entry]) {
        let mut ctx = InvokeContext::new(store);
        let mut ready_ctx = ReadyContext::default();
        store.append(&mut ctx, ents, &mut ready_ctx).unwrap();
        ctx.save_raft_state_to(&mut ready_ctx.raft_wb).unwrap();
<<<<<<< HEAD
        store.engines.raft.write(ready_ctx.raft_wb, true).expect("");
=======
        store.engines.raft.write(ready_ctx.raft_wb).unwrap();
>>>>>>> f25736f6
        store.raft_state = ctx.raft_state;
    }

    fn new_entry(index: u64, term: u64) -> Entry {
        let mut e = Entry::new();
        e.set_index(index);
        e.set_term(term);
        e
    }

    fn size_of<T: protobuf::Message>(m: &T) -> u32 {
        m.compute_size()
    }

    #[test]
    fn test_storage_term() {
        let ents = vec![new_entry(3, 3), new_entry(4, 4), new_entry(5, 5)];

        let mut tests = vec![
            (2, Err(RaftError::Store(StorageError::Compacted))),
            (3, Ok(3)),
            (4, Ok(4)),
            (5, Ok(5)),
        ];
        for (i, (idx, wterm)) in tests.drain(..).enumerate() {
            let td = TempDir::new("tikv-store-test").unwrap();
            let worker = Worker::new("snap-manager");
            let sched = worker.scheduler();
            let store = new_storage_from_ents(sched, &td, &ents);
            let t = store.term(idx);
            if wterm != t {
                panic!("#{}: expect res {:?}, got {:?}", i, wterm, t);
            }
        }
    }

    fn get_meta_key_count(store: &PeerStorage) -> usize {
        let region_id = store.get_region_id();
        let mut count = 0;
        let (meta_start, meta_end) = (
            keys::region_meta_prefix(region_id),
            keys::region_meta_prefix(region_id + 1),
        );
        store
            .engines
            .kv
            .scan_cf(CF_RAFT, &meta_start, &meta_end, false, |_, _| {
                count += 1;
                Ok(true)
            })
            .unwrap();

        let (raft_start, raft_end) = (
            keys::region_raft_prefix(region_id),
            keys::region_raft_prefix(region_id + 1),
        );
        store
            .engines
            .kv
            .scan_cf(CF_RAFT, &raft_start, &raft_end, false, |_, _| {
                count += 1;
                Ok(true)
            })
            .unwrap();

        count += store.engines.raft.kv_count(region_id);

        count
    }

    #[test]
    fn test_storage_clear_meta() {
        let td = TempDir::new("tikv-store").unwrap();
        let worker = Worker::new("snap-manager");
        let sched = worker.scheduler();
        let mut store = new_storage_from_ents(sched, &td, &[new_entry(3, 3), new_entry(4, 4)]);
        append_ents(&mut store, &[new_entry(5, 5), new_entry(6, 6)]);

        assert_eq!(3, get_meta_key_count(&store));

        let kv_wb = WriteBatch::new();
        let raft_wb = LogBatch::new();
        store.clear_meta(&kv_wb, &raft_wb).unwrap();
        store.engines.kv.write(kv_wb).unwrap();
        store.engines.raft.write(raft_wb, true).unwrap();

        assert_eq!(0, get_meta_key_count(&store));
    }

    #[test]
    fn test_storage_entries() {
        let ents = vec![
            new_entry(3, 3),
            new_entry(4, 4),
            new_entry(5, 5),
            new_entry(6, 6),
        ];
        let max_u64 = u64::max_value();
        let mut tests = vec![
            (
                2,
                6,
                max_u64,
                Err(RaftError::Store(StorageError::Compacted)),
            ),
            (
                3,
                4,
                max_u64,
                Err(RaftError::Store(StorageError::Compacted)),
            ),
            (4, 5, max_u64, Ok(vec![new_entry(4, 4)])),
            (4, 6, max_u64, Ok(vec![new_entry(4, 4), new_entry(5, 5)])),
            (
                4,
                7,
                max_u64,
                Ok(vec![new_entry(4, 4), new_entry(5, 5), new_entry(6, 6)]),
            ),
            // even if maxsize is zero, the first entry should be returned
            (4, 7, 0, Ok(vec![new_entry(4, 4)])),
            // limit to 2
            (
                4,
                7,
                u64::from(size_of(&ents[1]) + size_of(&ents[2])),
                Ok(vec![new_entry(4, 4), new_entry(5, 5)]),
            ),
            (
                4,
                7,
                u64::from(size_of(&ents[1]) + size_of(&ents[2]) + size_of(&ents[3]) / 2),
                Ok(vec![new_entry(4, 4), new_entry(5, 5)]),
            ),
            (
                4,
                7,
                u64::from(size_of(&ents[1]) + size_of(&ents[2]) + size_of(&ents[3]) - 1),
                Ok(vec![new_entry(4, 4), new_entry(5, 5)]),
            ),
            // all
            (
                4,
                7,
                u64::from(size_of(&ents[1]) + size_of(&ents[2]) + size_of(&ents[3])),
                Ok(vec![new_entry(4, 4), new_entry(5, 5), new_entry(6, 6)]),
            ),
        ];

        for (i, (lo, hi, maxsize, wentries)) in tests.drain(..).enumerate() {
            let td = TempDir::new("tikv-store-test").unwrap();
            let worker = Worker::new("snap-manager");
            let sched = worker.scheduler();
            let store = new_storage_from_ents(sched, &td, &ents);
            let e = store.entries(lo, hi, maxsize);
            if e != wentries {
                panic!("#{}: expect entries {:?}, got {:?}", i, wentries, e);
            }
        }
    }

    // last_index and first_index are not mutated by PeerStorage on its own,
    // so we don't test them here.

    #[test]
    fn test_storage_compact() {
        let ents = vec![new_entry(3, 3), new_entry(4, 4), new_entry(5, 5)];
        let mut tests = vec![
            (2, Err(RaftError::Store(StorageError::Compacted))),
            (3, Err(RaftError::Store(StorageError::Compacted))),
            (4, Ok(())),
            (5, Ok(())),
        ];
        for (i, (idx, werr)) in tests.drain(..).enumerate() {
            let td = TempDir::new("tikv-store-test").unwrap();
            let worker = Worker::new("snap-manager");
            let sched = worker.scheduler();
            let store = new_storage_from_ents(sched, &td, &ents);
            let mut ctx = InvokeContext::new(&store);
            let res = store
                .term(idx)
                .map_err(From::from)
                .and_then(|term| compact_raft_log(&store.tag, &mut ctx.apply_state, idx, term));
            // TODO check exact error type after refactoring error.
            if res.is_err() ^ werr.is_err() {
                panic!("#{}: want {:?}, got {:?}", i, werr, res);
            }
            if res.is_ok() {
                let mut kv_wb = WriteBatch::new();
                ctx.save_apply_state_to(&store.engines.kv, &mut kv_wb)
                    .unwrap();
                store.engines.kv.write(kv_wb).unwrap();
            }
        }
    }

    #[test]
    fn test_storage_create_snapshot() {
        let ents = vec![new_entry(3, 3), new_entry(4, 4), new_entry(5, 5)];
        let mut cs = ConfState::new();
        cs.set_nodes(vec![1, 2, 3]);

        let td = TempDir::new("tikv-store-test").unwrap();
        let snap_dir = TempDir::new("snap_dir").unwrap();
        let mgr = SnapManager::new(snap_dir.path().to_str().unwrap(), None);
        let mut worker = Worker::new("snap-manager");
        let sched = worker.scheduler();
        let mut s = new_storage_from_ents(sched, &td, &ents);
        let runner = RegionRunner::new(s.engines.clone(), mgr, 0, true, Duration::from_secs(0));
        worker.start(runner).unwrap();
        let snap = s.snapshot();
        let unavailable = RaftError::Store(StorageError::SnapshotTemporarilyUnavailable);
        assert_eq!(snap.unwrap_err(), unavailable);
        assert_eq!(*s.snap_tried_cnt.borrow(), 1);

        let snap = match *s.snap_state.borrow() {
            SnapState::Generating(ref rx) => rx.recv_timeout(Duration::from_secs(3)).unwrap(),
            ref s => panic!("unexpected state: {:?}", s),
        };
        assert_eq!(snap.get_metadata().get_index(), 5);
        assert_eq!(snap.get_metadata().get_term(), 5);
        assert!(!snap.get_data().is_empty());

        let mut data = RaftSnapshotData::new();
        protobuf::Message::merge_from_bytes(&mut data, snap.get_data()).unwrap();
        assert_eq!(data.get_region().get_id(), 1);
        assert_eq!(data.get_region().get_peers().len(), 1);

        let (tx, rx) = channel();
        s.set_snap_state(SnapState::Generating(rx));
        // Empty channel should cause snapshot call to wait.
        assert_eq!(s.snapshot().unwrap_err(), unavailable);
        assert_eq!(*s.snap_tried_cnt.borrow(), 1);

        tx.send(snap.clone()).unwrap();
        assert_eq!(s.snapshot(), Ok(snap.clone()));
        assert_eq!(*s.snap_tried_cnt.borrow(), 0);

        let mut ctx = InvokeContext::new(&s);
        let mut kv_wb = WriteBatch::new();
        let mut ready_ctx = ReadyContext::default();
        s.append(
            &mut ctx,
            &[new_entry(6, 5), new_entry(7, 5)],
            &mut ready_ctx,
        )
        .unwrap();
        let mut hs = HardState::new();
        hs.set_commit(7);
        hs.set_term(5);
        ctx.raft_state.set_hard_state(hs);
        ctx.raft_state.set_last_index(7);
        ctx.apply_state.set_applied_index(7);
        ctx.save_raft_state_to(&mut ready_ctx.raft_wb).unwrap();
        ctx.save_apply_state_to(&s.engines.kv, &mut kv_wb).unwrap();
        s.engines.kv.write(kv_wb).unwrap();
        s.engines.raft.write(ready_ctx.raft_wb, true).unwrap();
        s.apply_state = ctx.apply_state;
        s.raft_state = ctx.raft_state;
        ctx = InvokeContext::new(&s);
        let term = s.term(7).unwrap();
        compact_raft_log(&s.tag, &mut ctx.apply_state, 7, term).unwrap();
        kv_wb = WriteBatch::new();
        ctx.save_apply_state_to(&s.engines.kv, &mut kv_wb).unwrap();
        s.engines.kv.write(kv_wb).unwrap();
        s.apply_state = ctx.apply_state;

        let (tx, rx) = channel();
        tx.send(snap.clone()).unwrap();
        s.set_snap_state(SnapState::Generating(rx));
        *s.snap_tried_cnt.borrow_mut() = 1;
        // stale snapshot should be abandoned.
        assert_eq!(s.snapshot().unwrap_err(), unavailable);
        assert_eq!(*s.snap_tried_cnt.borrow(), 1);

        match *s.snap_state.borrow() {
            SnapState::Generating(ref rx) => {
                rx.recv_timeout(Duration::from_secs(3)).unwrap();
                worker.stop().unwrap().join().unwrap();
                match rx.recv_timeout(Duration::from_secs(3)) {
                    Err(RecvTimeoutError::Disconnected) => {}
                    res => panic!("unexpected result: {:?}", res),
                }
            }
            ref s => panic!("unexpected state {:?}", s),
        }
        // Disconnected channel should trigger another try.
        assert_eq!(s.snapshot().unwrap_err(), unavailable);
        assert_eq!(*s.snap_tried_cnt.borrow(), 2);

        for cnt in 2..super::MAX_SNAP_TRY_CNT {
            // Scheduled job failed should trigger .
            assert_eq!(s.snapshot().unwrap_err(), unavailable);
            assert_eq!(*s.snap_tried_cnt.borrow(), cnt + 1);
        }

        // When retry too many times, it should report a different error.
        match s.snapshot() {
            Err(RaftError::Store(StorageError::Other(_))) => {}
            res => panic!("unexpected res: {:?}", res),
        }
    }

    #[test]
    fn test_storage_append() {
        let ents = vec![new_entry(3, 3), new_entry(4, 4), new_entry(5, 5)];
        let mut tests = vec![
            (
                vec![new_entry(3, 3), new_entry(4, 4), new_entry(5, 5)],
                vec![new_entry(4, 4), new_entry(5, 5)],
            ),
            (
                vec![new_entry(3, 3), new_entry(4, 6), new_entry(5, 6)],
                vec![new_entry(4, 6), new_entry(5, 6)],
            ),
            (
                vec![
                    new_entry(3, 3),
                    new_entry(4, 4),
                    new_entry(5, 5),
                    new_entry(6, 5),
                ],
                vec![new_entry(4, 4), new_entry(5, 5), new_entry(6, 5)],
            ),
            // truncate incoming entries, truncate the existing entries and append
            (
                vec![new_entry(2, 3), new_entry(3, 3), new_entry(4, 5)],
                vec![new_entry(4, 5)],
            ),
            // truncate the existing entries and append
            (vec![new_entry(4, 5)], vec![new_entry(4, 5)]),
            // direct append
            (
                vec![new_entry(6, 5)],
                vec![new_entry(4, 4), new_entry(5, 5), new_entry(6, 5)],
            ),
        ];
        for (i, (entries, wentries)) in tests.drain(..).enumerate() {
            let td = TempDir::new("tikv-store-test").unwrap();
            let worker = Worker::new("snap-manager");
            let sched = worker.scheduler();
            let mut store = new_storage_from_ents(sched, &td, &ents);
            append_ents(&mut store, &entries);
            let li = store.last_index();
            let actual_entries = store.entries(4, li + 1, u64::max_value()).unwrap();
            if actual_entries != wentries {
                panic!("#{}: want {:?}, got {:?}", i, wentries, actual_entries);
            }
        }
    }

    #[test]
    fn test_storage_apply_snapshot() {
        let ents = vec![
            new_entry(3, 3),
            new_entry(4, 4),
            new_entry(5, 5),
            new_entry(6, 6),
        ];
        let mut cs = ConfState::new();
        cs.set_nodes(vec![1, 2, 3]);

        let td1 = TempDir::new("tikv-store-test").unwrap();
        let snap_dir = TempDir::new("snap").unwrap();
        let mgr = SnapManager::new(snap_dir.path().to_str().unwrap(), None);
        let mut worker = Worker::new("snap-manager");
        let sched = worker.scheduler();
        let s1 = new_storage_from_ents(sched.clone(), &td1, &ents);
        let runner = RegionRunner::new(
            s1.engines.clone(),
            mgr.clone(),
            0,
            true,
            Duration::from_secs(0),
        );
        worker.start(runner).unwrap();
        assert!(s1.snapshot().is_err());
        let snap1 = match *s1.snap_state.borrow() {
            SnapState::Generating(ref rx) => rx.recv_timeout(Duration::from_secs(3)).unwrap(),
            ref s => panic!("unexpected state: {:?}", s),
        };
        assert_eq!(s1.truncated_index(), 3);
        assert_eq!(s1.truncated_term(), 3);
        worker.stop().unwrap().join().unwrap();

        let td2 = TempDir::new("tikv-store-test").unwrap();
        let mut s2 = new_storage(sched.clone(), &td2);
        assert_eq!(s2.first_index(), s2.applied_index() + 1);
        let mut ctx = InvokeContext::new(&s2);
        assert_ne!(ctx.last_term, snap1.get_metadata().get_term());
        let kv_wb = WriteBatch::new();
        let raft_wb = LogBatch::new();
        s2.apply_snapshot(&mut ctx, &snap1, &kv_wb, &raft_wb)
            .unwrap();
        assert_eq!(ctx.last_term, snap1.get_metadata().get_term());
        assert_eq!(ctx.apply_state.get_applied_index(), 6);
        assert_eq!(ctx.raft_state.get_last_index(), 6);
        assert_eq!(ctx.apply_state.get_truncated_state().get_index(), 6);
        assert_eq!(ctx.apply_state.get_truncated_state().get_term(), 6);
        assert_eq!(s2.first_index(), s2.applied_index() + 1);

        let td3 = TempDir::new("tikv-store-test").unwrap();
        let ents = &[new_entry(3, 3), new_entry(4, 3)];
        let mut s3 = new_storage_from_ents(sched, &td3, ents);
        let mut ctx = InvokeContext::new(&s3);
        assert_ne!(ctx.last_term, snap1.get_metadata().get_term());
        let kv_wb = WriteBatch::new();
        let raft_wb = LogBatch::new();
        s3.apply_snapshot(&mut ctx, &snap1, &kv_wb, &raft_wb)
            .unwrap();
        assert_eq!(ctx.last_term, snap1.get_metadata().get_term());
        assert_eq!(ctx.apply_state.get_applied_index(), 6);
        assert_eq!(ctx.raft_state.get_last_index(), 6);
        assert_eq!(ctx.apply_state.get_truncated_state().get_index(), 6);
        assert_eq!(ctx.apply_state.get_truncated_state().get_term(), 6);
    }

    #[test]
    fn test_canceling_snapshot() {
        let td = TempDir::new("tikv-store-test").unwrap();
        let worker = Worker::new("snap-manager");
        let sched = worker.scheduler();
        let mut s = new_storage(sched, &td);

        // PENDING can be canceled directly.
        s.snap_state = RefCell::new(SnapState::Applying(Arc::new(AtomicUsize::new(
            JOB_STATUS_PENDING,
        ))));
        assert!(s.cancel_applying_snap());
        assert_eq!(*s.snap_state.borrow(), SnapState::ApplyAborted);

        // RUNNING can't be canceled directly.
        s.snap_state = RefCell::new(SnapState::Applying(Arc::new(AtomicUsize::new(
            JOB_STATUS_RUNNING,
        ))));
        assert!(!s.cancel_applying_snap());
        assert_eq!(
            *s.snap_state.borrow(),
            SnapState::Applying(Arc::new(AtomicUsize::new(JOB_STATUS_CANCELLING)))
        );
        // CANCEL can't be canceled again.
        assert!(!s.cancel_applying_snap());

        s.snap_state = RefCell::new(SnapState::Applying(Arc::new(AtomicUsize::new(
            JOB_STATUS_CANCELLED,
        ))));
        // canceled snapshot can be cancel directly.
        assert!(s.cancel_applying_snap());
        assert_eq!(*s.snap_state.borrow(), SnapState::ApplyAborted);

        s.snap_state = RefCell::new(SnapState::Applying(Arc::new(AtomicUsize::new(
            JOB_STATUS_FINISHED,
        ))));
        assert!(s.cancel_applying_snap());
        assert_eq!(*s.snap_state.borrow(), SnapState::Relax);

        s.snap_state = RefCell::new(SnapState::Applying(Arc::new(AtomicUsize::new(
            JOB_STATUS_FAILED,
        ))));
        let res = panic_hook::recover_safe(|| s.cancel_applying_snap());
        assert!(res.is_err());
    }

    #[test]
    fn test_try_finish_snapshot() {
        let td = TempDir::new("tikv-store-test").unwrap();
        let worker = Worker::new("snap-manager");
        let sched = worker.scheduler();
        let mut s = new_storage(sched, &td);

        // PENDING can be finished.
        let mut snap_state = SnapState::Applying(Arc::new(AtomicUsize::new(JOB_STATUS_PENDING)));
        s.snap_state = RefCell::new(snap_state);
        assert!(s.check_applying_snap());
        assert_eq!(
            *s.snap_state.borrow(),
            SnapState::Applying(Arc::new(AtomicUsize::new(JOB_STATUS_PENDING)))
        );

        // RUNNING can't be finished.
        snap_state = SnapState::Applying(Arc::new(AtomicUsize::new(JOB_STATUS_RUNNING)));
        s.snap_state = RefCell::new(snap_state);
        assert!(s.check_applying_snap());
        assert_eq!(
            *s.snap_state.borrow(),
            SnapState::Applying(Arc::new(AtomicUsize::new(JOB_STATUS_RUNNING)))
        );

        snap_state = SnapState::Applying(Arc::new(AtomicUsize::new(JOB_STATUS_CANCELLED)));
        s.snap_state = RefCell::new(snap_state);
        assert!(!s.check_applying_snap());
        assert_eq!(*s.snap_state.borrow(), SnapState::ApplyAborted);
        // ApplyAborted is not applying snapshot.
        assert!(!s.check_applying_snap());
        assert_eq!(*s.snap_state.borrow(), SnapState::ApplyAborted);

        s.snap_state = RefCell::new(SnapState::Applying(Arc::new(AtomicUsize::new(
            JOB_STATUS_FINISHED,
        ))));
        assert!(!s.check_applying_snap());
        assert_eq!(*s.snap_state.borrow(), SnapState::Relax);
        // Relax is not applying snapshot.
        assert!(!s.check_applying_snap());
        assert_eq!(*s.snap_state.borrow(), SnapState::Relax);

        s.snap_state = RefCell::new(SnapState::Applying(Arc::new(AtomicUsize::new(
            JOB_STATUS_FAILED,
        ))));
        let res = panic_hook::recover_safe(|| s.check_applying_snap());
        assert!(res.is_err());
    }

    #[test]
    fn test_sync_log() {
        let mut tbl = vec![];

        // Do not sync empty entrise.
        tbl.push((Entry::new(), false));

        // Sync if sync_log is set.
        let mut e = Entry::new();
        e.set_sync_log(true);
        tbl.push((e, true));

        // Sync if context is marked sync.
        let context = ProposalContext::SYNC_LOG.to_vec();
        let mut e = Entry::new();
        e.set_context(context);
        tbl.push((e.clone(), true));

        // Sync if sync_log is set and context is marked sync_log.
        e.set_sync_log(true);
        tbl.push((e, true));

        for (e, sync) in tbl {
            assert_eq!(get_sync_log_from_entry(&e), sync, "{:?}", e);
        }
    }
}<|MERGE_RESOLUTION|>--- conflicted
+++ resolved
@@ -1216,21 +1216,13 @@
 
 #[cfg(test)]
 mod tests {
-<<<<<<< HEAD
     use crate::raftengine::{Config as RaftEngineCfg, LogBatch, RaftEngine};
-    use crate::raftstore::store::bootstrap;
-    use crate::raftstore::store::fsm::apply::compact_raft_log;
-    use crate::raftstore::store::util::Engines;
-    use crate::raftstore::store::worker::{RegionRunner, RegionTask};
-    use crate::storage::ALL_CFS;
-=======
     use crate::raftstore::store::fsm::apply::compact_raft_log;
     use crate::raftstore::store::util::Engines;
     use crate::raftstore::store::worker::RegionRunner;
     use crate::raftstore::store::worker::RegionTask;
     use crate::raftstore::store::{bootstrap_store, initial_region, prepare_bootstrap_cluster};
-    use crate::storage::{ALL_CFS, CF_DEFAULT};
->>>>>>> f25736f6
+    use crate::storage::ALL_CFS;
     use crate::util::rocksdb_util::new_engine;
     use crate::util::worker::{Scheduler, Worker};
     use kvproto::raft_serverpb::RaftSnapshotData;
@@ -1253,23 +1245,14 @@
         let kv_db =
             Arc::new(new_engine(path.path().to_str().unwrap(), None, ALL_CFS, None).unwrap());
         let raft_path = path.path().join(Path::new("raft"));
-<<<<<<< HEAD
-
         let mut raft_cfg = RaftEngineCfg::new();
         raft_cfg.dir = String::from(raft_path.to_str().unwrap());
         let raft_engine = Arc::new(RaftEngine::new(raft_cfg));
         let engines = Engines::new(kv_db, raft_engine);
-        bootstrap::bootstrap_store(&engines, 1, 1).expect("");
-        let region = bootstrap::prepare_bootstrap(&engines, 1, 1, 1).expect("");
-=======
-        let raft_db =
-            Arc::new(new_engine(raft_path.to_str().unwrap(), None, &[CF_DEFAULT], None).unwrap());
-        let engines = Engines::new(kv_db, raft_db);
         bootstrap_store(&engines, 1, 1).unwrap();
 
         let region = initial_region(1, 1, 1);
         prepare_bootstrap_cluster(&engines, &region).unwrap();
->>>>>>> f25736f6
         PeerStorage::new(engines, &region, sched, 0, "".to_owned()).unwrap()
     }
 
@@ -1321,13 +1304,8 @@
             .set_applied_index(ents.last().unwrap().get_index());
         ctx.save_apply_state_to(&store.engines.kv, &mut kv_wb)
             .unwrap();
-<<<<<<< HEAD
-        store.engines.raft.write(ready_ctx.raft_wb, true).expect("");
-        store.engines.kv.write(kv_wb).expect("");
-=======
-        store.engines.raft.write(ready_ctx.raft_wb).unwrap();
+        store.engines.raft.write(ready_ctx.raft_wb, true).unwrap();
         store.engines.kv.write(kv_wb).unwrap();
->>>>>>> f25736f6
         store.raft_state = ctx.raft_state;
         store.apply_state = ctx.apply_state;
         store
@@ -1338,11 +1316,7 @@
         let mut ready_ctx = ReadyContext::default();
         store.append(&mut ctx, ents, &mut ready_ctx).unwrap();
         ctx.save_raft_state_to(&mut ready_ctx.raft_wb).unwrap();
-<<<<<<< HEAD
-        store.engines.raft.write(ready_ctx.raft_wb, true).expect("");
-=======
-        store.engines.raft.write(ready_ctx.raft_wb).unwrap();
->>>>>>> f25736f6
+        store.engines.raft.write(ready_ctx.raft_wb, true).unwrap();
         store.raft_state = ctx.raft_state;
     }
 
