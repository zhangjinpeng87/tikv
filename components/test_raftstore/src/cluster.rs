// Copyright 2016 TiKV Project Authors. Licensed under Apache-2.0.

use std::path::Path;
use std::string::String;
use std::sync::{self, Arc, RwLock};
use std::time::*;
use std::{result, thread};

use futures::Future;
use kvproto::errorpb::Error as PbError;
use kvproto::metapb::{self, Peer, RegionEpoch};
use kvproto::pdpb;
use kvproto::raft_cmdpb::*;
use kvproto::raft_serverpb::{RaftApplyState, RaftMessage, RaftTruncatedState};
use tempfile::{Builder, TempDir};

use engine::rocks;
use engine::rocks::DB;
use engine::Engines;
use engine::Peekable;
use engine::CF_DEFAULT;
use tikv::config::TiKvConfig;
use tikv::pd::PdClient;
use tikv::raftengine::{Config as RaftEngineCfg, RaftEngine};
use tikv::raftstore::store::fsm::{create_raft_batch_system, RaftBatchSystem, RaftRouter};
use tikv::raftstore::store::*;
use tikv::raftstore::{Error, Result};
use tikv::server::Result as ServerResult;
<<<<<<< HEAD
use tikv::util::collections::{HashMap, HashSet};
use tikv::util::{escape, rocksdb_util, HandyRwLock};
=======
use tikv_util::collections::{HashMap, HashSet};
use tikv_util::HandyRwLock;
>>>>>>> eff99489

use super::*;

// We simulate 3 or 5 nodes, each has a store.
// Sometimes, we use fixed id to test, which means the id
// isn't allocated by pd, and node id, store id are same.
// E,g, for node 1, the node id and store id are both 1.

pub trait Simulator {
    // Pass 0 to let pd allocate a node id if db is empty.
    // If node id > 0, the node must be created in db already,
    // and the node id must be the same as given argument.
    // Return the node id.
    // TODO: we will rename node name here because now we use store only.
    fn run_node(
        &mut self,
        node_id: u64,
        cfg: TiKvConfig,
        engines: Engines,
        router: RaftRouter,
        system: RaftBatchSystem,
    ) -> ServerResult<u64>;
    fn stop_node(&mut self, node_id: u64);
    fn get_node_ids(&self) -> HashSet<u64>;
    fn async_command_on_node(
        &self,
        node_id: u64,
        request: RaftCmdRequest,
        cb: Callback,
    ) -> Result<()>;
    fn send_raft_msg(&mut self, msg: RaftMessage) -> Result<()>;
    fn get_snap_dir(&self, node_id: u64) -> String;
    fn get_router(&self, node_id: u64) -> Option<RaftRouter>;
    fn add_send_filter(&mut self, node_id: u64, filter: Box<dyn Filter>);
    fn clear_send_filters(&mut self, node_id: u64);
    fn add_recv_filter(&mut self, node_id: u64, filter: Box<dyn Filter>);
    fn clear_recv_filters(&mut self, node_id: u64);

    fn call_command(&self, request: RaftCmdRequest, timeout: Duration) -> Result<RaftCmdResponse> {
        let node_id = request.get_header().get_peer().get_store_id();
        self.call_command_on_node(node_id, request, timeout)
    }
    fn call_command_on_node(
        &self,
        node_id: u64,
        request: RaftCmdRequest,
        timeout: Duration,
    ) -> Result<RaftCmdResponse> {
        let (cb, rx) = make_cb(&request);

        match self.async_command_on_node(node_id, request, cb) {
            Ok(()) => {}
            Err(e) => {
                let mut resp = RaftCmdResponse::new();
                resp.mut_header().set_error(e.into());
                return Ok(resp);
            }
        }
        rx.recv_timeout(timeout)
            .map_err(|_| Error::Timeout(format!("request timeout for {:?}", timeout)))
    }
}

pub struct Cluster<T: Simulator> {
    pub cfg: TiKvConfig,
    leaders: HashMap<u64, metapb::Peer>,
    count: usize,

    pub paths: Vec<TempDir>,
    pub dbs: Vec<Engines>,
    pub engines: HashMap<u64, Engines>,

    pub sim: Arc<RwLock<T>>,
    pub pd_client: Arc<TestPdClient>,
}

impl<T: Simulator> Cluster<T> {
    // Create the default Store cluster.
    pub fn new(
        id: u64,
        count: usize,
        sim: Arc<RwLock<T>>,
        pd_client: Arc<TestPdClient>,
    ) -> Cluster<T> {
        // TODO: In the future, maybe it's better to test both case where `use_delete_range` is true and false
        Cluster {
            cfg: new_tikv_config(id),
            leaders: HashMap::default(),
            paths: vec![],
            dbs: vec![],
            count,
            engines: HashMap::default(),
            sim,
            pd_client,
        }
    }

    pub fn id(&self) -> u64 {
        self.cfg.server.cluster_id
    }

    pub fn create_engines(&mut self) {
        for _ in 0..self.count {
            let dir = Builder::new().prefix("test_cluster").tempdir().unwrap();
            let kv_path = dir.path().join("kv");
            let cache = self.cfg.storage.block_cache.build_shared_cache();
            let kv_db_opt = self.cfg.rocksdb.build_opt();
            let kv_cfs_opt = self.cfg.rocksdb.build_cf_opts(&cache);
            let engine = Arc::new(
                rocks::util::new_engine_opt(kv_path.to_str().unwrap(), kv_db_opt, kv_cfs_opt)
                    .unwrap(),
            );
<<<<<<< HEAD
            let raft_path = path.path().join(Path::new("raft"));
            let mut cfg = RaftEngineCfg::new();
            cfg.dir = String::from(raft_path.to_str().unwrap());
            let raft_engine = Arc::new(RaftEngine::new(cfg));
            let engines = Engines::new(engine, raft_engine);
=======
            let raft_path = dir.path().join(Path::new("raft"));
            let raft_engine = Arc::new(
                rocks::util::new_engine(raft_path.to_str().unwrap(), None, &[CF_DEFAULT], None)
                    .unwrap(),
            );
            let engines = Engines::new(engine, raft_engine, cache.is_some());
>>>>>>> eff99489
            self.dbs.push(engines);
            self.paths.push(dir);
        }
    }

    pub fn start(&mut self) -> ServerResult<()> {
        // Try recover from last shutdown.
        let node_ids: Vec<u64> = self.engines.iter().map(|(&id, _)| id).collect();
        for node_id in node_ids {
            self.run_node(node_id)?;
        }

        // Try start new nodes.
        let mut sim = self.sim.wl();
        for _ in 0..self.count - self.engines.len() {
            let (router, system) = create_raft_batch_system(&self.cfg.raft_store);
            let (engines, path) = create_test_engine(None, router.clone(), &self.cfg);
            self.dbs.push(engines.clone());
            self.paths.push(path.unwrap());
            let node_id = sim.run_node(0, self.cfg.clone(), engines.clone(), router, system)?;
            self.engines.insert(node_id, engines);
        }
        Ok(())
    }

    pub fn compact_data(&self) {
        for engine in self.engines.values() {
            let handle = rocks::util::get_cf_handle(&engine.kv, "default").unwrap();
            rocks::util::compact_range(&engine.kv, handle, None, None, false, 1);
        }
    }

    // Bootstrap the store with fixed ID (like 1, 2, .. 5) and
    // initialize first region in all stores, then start the cluster.
    pub fn run(&mut self) {
        self.create_engines();
        self.bootstrap_region().unwrap();
        self.start().unwrap();
    }

    // Bootstrap the store with fixed ID (like 1, 2, .. 5) and
    // initialize first region in store 1, then start the cluster.
    pub fn run_conf_change(&mut self) -> u64 {
        self.create_engines();
        let region_id = self.bootstrap_conf_change();
        self.start().unwrap();
        region_id
    }

    pub fn get_node_ids(&self) -> HashSet<u64> {
        self.sim.rl().get_node_ids()
    }

    pub fn run_node(&mut self, node_id: u64) -> ServerResult<()> {
        debug!("starting node {}", node_id);
        let engines = self.engines[&node_id].clone();
        let (router, system) = create_raft_batch_system(&self.cfg.raft_store);
        debug!("calling run node"; "node_id" => node_id);
        // FIXME: rocksdb event listeners may not work, because we change the router.
        self.sim
            .wl()
            .run_node(node_id, self.cfg.clone(), engines, router, system)?;
        debug!("node {} started", node_id);
        Ok(())
    }

    pub fn stop_node(&mut self, node_id: u64) {
        debug!("stopping node {}", node_id);
        self.sim.wl().stop_node(node_id);
        debug!("node {} stopped", node_id);
    }

    pub fn get_engine(&self, node_id: u64) -> Arc<DB> {
        Arc::clone(&self.engines[&node_id].kv)
    }

    pub fn get_raft_engine(&self, node_id: u64) -> Arc<RaftEngine> {
        Arc::clone(&self.engines[&node_id].raft)
    }

    pub fn get_all_engines(&self, node_id: u64) -> Engines {
        self.engines[&node_id].clone()
    }

    pub fn send_raft_msg(&mut self, msg: RaftMessage) -> Result<()> {
        self.sim.wl().send_raft_msg(msg)
    }

    pub fn call_command_on_node(
        &self,
        node_id: u64,
        request: RaftCmdRequest,
        timeout: Duration,
    ) -> Result<RaftCmdResponse> {
        match self
            .sim
            .rl()
            .call_command_on_node(node_id, request.clone(), timeout)
        {
            Err(e) => {
                warn!("failed to call command {:?}: {:?}", request, e);
                Err(e)
            }
            a => a,
        }
    }

    pub fn call_command(
        &self,
        request: RaftCmdRequest,
        timeout: Duration,
    ) -> Result<RaftCmdResponse> {
        match self.sim.rl().call_command(request.clone(), timeout) {
            Err(e) => {
                warn!("failed to call command {:?}: {:?}", request, e);
                Err(e)
            }
            a => a,
        }
    }

    pub fn call_command_on_leader(
        &mut self,
        mut request: RaftCmdRequest,
        timeout: Duration,
    ) -> Result<RaftCmdResponse> {
        let timer = Instant::now();
        let region_id = request.get_header().get_region_id();
        loop {
            let leader = match self.leader_of_region(region_id) {
                None => return Err(box_err!("can't get leader of region {}", region_id)),
                Some(l) => l,
            };
            request.mut_header().set_peer(leader);
            let resp = match self.call_command(request.clone(), timeout) {
                e @ Err(_) => return e,
                Ok(resp) => resp,
            };
            if self.refresh_leader_if_needed(&resp, region_id) && timer.elapsed() < timeout {
                warn!(
                    "{:?} is no longer leader, let's retry",
                    request.get_header().get_peer()
                );
                continue;
            }
            return Ok(resp);
        }
    }

    fn valid_leader_id(&self, region_id: u64, leader_id: u64) -> bool {
        let store_ids = match self.store_ids_of_region(region_id) {
            None => return false,
            Some(ids) => ids,
        };
        let node_ids = self.sim.rl().get_node_ids();
        store_ids.contains(&leader_id) && node_ids.contains(&leader_id)
    }

    fn store_ids_of_region(&self, region_id: u64) -> Option<Vec<u64>> {
        self.pd_client
            .get_region_by_id(region_id)
            .wait()
            .unwrap()
            .map(|region| region.get_peers().iter().map(Peer::get_store_id).collect())
    }

    pub fn query_leader(
        &self,
        store_id: u64,
        region_id: u64,
        timeout: Duration,
    ) -> Option<metapb::Peer> {
        // To get region leader, we don't care real peer id, so use 0 instead.
        let peer = new_peer(store_id, 0);
        let find_leader = new_status_request(region_id, peer, new_region_leader_cmd());
        let mut resp = match self.call_command(find_leader, timeout) {
            Ok(resp) => resp,
            Err(err) => {
                error!(
                    "fail to get leader of region {} on store {}, error: {:?}",
                    region_id, store_id, err
                );
                return None;
            }
        };
        let mut region_leader = resp.take_status_response().take_region_leader();
        // NOTE: node id can't be 0.
        if self.valid_leader_id(region_id, region_leader.get_leader().get_store_id()) {
            Some(region_leader.take_leader())
        } else {
            None
        }
    }

    pub fn leader_of_region(&mut self, region_id: u64) -> Option<metapb::Peer> {
        let store_ids = match self.store_ids_of_region(region_id) {
            None => return None,
            Some(ids) => ids,
        };
        if let Some(l) = self.leaders.get(&region_id) {
            // leader may be stopped in some tests.
            if self.valid_leader_id(region_id, l.get_store_id()) {
                return Some(l.clone());
            }
        }
        self.reset_leader_of_region(region_id);
        let mut leader = None;
        let mut leaders = HashMap::new();

        let node_ids = self.sim.rl().get_node_ids();
        // For some tests, we stop the node but pd still has this information,
        // and we must skip this.
        let alive_store_ids: Vec<_> = store_ids
            .iter()
            .filter(|id| node_ids.contains(id))
            .cloned()
            .collect();
        for _ in 0..500 {
            for store_id in &alive_store_ids {
                let l = match self.query_leader(*store_id, region_id, Duration::from_secs(1)) {
                    None => continue,
                    Some(l) => l,
                };
                leaders
                    .entry(l.get_id())
                    .or_insert_with(|| (l, vec![]))
                    .1
                    .push(*store_id);
            }
            if let Some((_, (l, c))) = leaders.drain().max_by_key(|(_, (_, c))| c.len()) {
                // It may be a step down leader.
                if c.contains(&l.get_store_id()) {
                    leader = Some(l);
                    if c.len() > store_ids.len() / 2 {
                        break;
                    }
                }
            }
            sleep_ms(10);
        }

        if let Some(l) = leader {
            self.leaders.insert(region_id, l);
        }

        self.leaders.get(&region_id).cloned()
    }

    pub fn check_regions_number(&self, len: u32) {
        assert_eq!(self.pd_client.get_regions_number() as u32, len)
    }

    // For test when a node is already bootstraped the cluster with the first region
    // But another node may request bootstrap at same time and get is_bootstrap false
    // Add Region but not set bootstrap to true
    pub fn add_first_region(&self) -> Result<()> {
        let mut region = metapb::Region::new();
        let region_id = self.pd_client.alloc_id().unwrap();
        let peer_id = self.pd_client.alloc_id().unwrap();
        region.set_id(region_id);
        region.set_start_key(keys::EMPTY_KEY.to_vec());
        region.set_end_key(keys::EMPTY_KEY.to_vec());
        region.mut_region_epoch().set_version(INIT_EPOCH_VER);
        region.mut_region_epoch().set_conf_ver(INIT_EPOCH_CONF_VER);
        let peer = new_peer(peer_id, peer_id);
        region.mut_peers().push(peer.clone());
        self.pd_client.add_region(&region);
        Ok(())
    }

    // Multiple nodes with fixed node id, like node 1, 2, .. 5,
    // First region 1 is in all stores with peer 1, 2, .. 5.
    // Peer 1 is in node 1, store 1, etc.
    fn bootstrap_region(&mut self) -> Result<()> {
        for (id, engines) in self.dbs.iter().enumerate() {
            let id = id as u64 + 1;
            self.engines.insert(id, engines.clone());
        }

        let mut region = metapb::Region::new();
        region.set_id(1);
        region.set_start_key(keys::EMPTY_KEY.to_vec());
        region.set_end_key(keys::EMPTY_KEY.to_vec());
        region.mut_region_epoch().set_version(INIT_EPOCH_VER);
        region.mut_region_epoch().set_conf_ver(INIT_EPOCH_CONF_VER);

        for (&id, engines) in &self.engines {
            let peer = new_peer(id, id);
            region.mut_peers().push(peer.clone());
            bootstrap_store(engines, self.id(), id).unwrap();
        }

        for engines in self.engines.values() {
            prepare_bootstrap_cluster(engines, &region)?;
        }

        self.bootstrap_cluster(region);

        Ok(())
    }

    // Return first region id.
    fn bootstrap_conf_change(&mut self) -> u64 {
        for (id, engines) in self.dbs.iter().enumerate() {
            let id = id as u64 + 1;
            self.engines.insert(id, engines.clone());
        }

        for (&id, engines) in &self.engines {
            bootstrap_store(engines, self.id(), id).unwrap();
        }

        let node_id = 1;
        let region_id = 1;
        let peer_id = 1;

        let region = initial_region(node_id, region_id, peer_id);
        prepare_bootstrap_cluster(&self.engines[&node_id], &region).unwrap();
        self.bootstrap_cluster(region);
        region_id
    }

    // This is only for fixed id test.
    fn bootstrap_cluster(&mut self, region: metapb::Region) {
        self.pd_client
            .bootstrap_cluster(new_store(1, "".to_owned()), region)
            .unwrap();

        for &id in self.engines.keys() {
            self.pd_client
                .put_store(new_store(id, "".to_owned()))
                .unwrap();
        }
    }

    pub fn reset_leader_of_region(&mut self, region_id: u64) {
        self.leaders.remove(&region_id);
    }

    pub fn assert_quorum<F: FnMut(&DB) -> bool>(&self, mut condition: F) {
        if self.engines.is_empty() {
            return;
        }
        let half = self.engines.len() / 2;
        let mut qualified_cnt = 0;
        for (id, engines) in &self.engines {
            if !condition(&engines.kv) {
                debug!("store {} is not qualified yet.", id);
                continue;
            }
            debug!("store {} is qualified", id);
            qualified_cnt += 1;
            if half < qualified_cnt {
                return;
            }
        }

        panic!(
            "need at lease {} qualified stores, but only got {}",
            half + 1,
            qualified_cnt
        );
    }

    pub fn shutdown(&mut self) {
        debug!("about to shutdown cluster");
        let keys;
        match self.sim.try_read() {
            Ok(s) => keys = s.get_node_ids(),
            Err(sync::TryLockError::Poisoned(e)) => {
                let s = e.into_inner();
                keys = s.get_node_ids();
            }
            Err(sync::TryLockError::WouldBlock) => unreachable!(),
        }
        for id in keys {
            self.stop_node(id);
        }
        self.leaders.clear();
        debug!("all nodes are shut down.");
    }

    // If the resp is "not leader error", get the real leader.
    // Sometimes, we may still can't get leader even in "not leader error",
    // returns a INVALID_PEER for this.
    fn refresh_leader_if_needed(&mut self, resp: &RaftCmdResponse, region_id: u64) -> bool {
        if !is_error_response(resp) {
            return false;
        }

        let err = resp.get_header().get_error();
        if err.has_stale_command() {
            // command got truncated, leadership may have changed.
            self.reset_leader_of_region(region_id);
            return true;
        }
        // Not match epoch can be introduced by wrong leader.
        if err.has_epoch_not_match() {
            self.reset_leader_of_region(region_id);
        }
        if !err.has_not_leader() {
            return false;
        }

        let err = err.get_not_leader();
        if !err.has_leader() {
            self.reset_leader_of_region(region_id);
            return true;
        }
        self.leaders.insert(region_id, err.get_leader().clone());
        true
    }

    pub fn request(
        &mut self,
        key: &[u8],
        reqs: Vec<Request>,
        read_quorum: bool,
        timeout: Duration,
    ) -> RaftCmdResponse {
        let timer = Instant::now();
        let mut tried_times = 0;
        while tried_times < 10 || timer.elapsed() < timeout {
            tried_times += 1;
            let mut region = self.get_region(key);
            let region_id = region.get_id();
            let req = new_request(
                region_id,
                region.take_region_epoch(),
                reqs.clone(),
                read_quorum,
            );
            let result = self.call_command_on_leader(req, timeout);

            if let Err(Error::Timeout(_)) = result {
                warn!("call command timeout, let's retry");
                sleep_ms(100);
                continue;
            }

            let resp = result.unwrap();
            if resp.get_header().get_error().has_epoch_not_match() {
                warn!("seems split, let's retry");
                sleep_ms(100);
                continue;
            }
            if resp
                .get_header()
                .get_error()
                .get_message()
                .contains("merging mode")
            {
                warn!("seems waiting for merge, let's retry");
                sleep_ms(100);
                continue;
            }
            return resp;
        }
        panic!("request timeout");
    }

    // Get region when the `filter` returns true.
    pub fn get_region_with<F>(&self, key: &[u8], filter: F) -> metapb::Region
    where
        F: Fn(&metapb::Region) -> bool,
    {
        for _ in 0..100 {
            if let Ok(region) = self.pd_client.get_region(key) {
                if filter(&region) {
                    return region;
                }
            }
            // We may meet range gap after split, so here we will
            // retry to get the region again.
            sleep_ms(20);
        }

        panic!("find no region for {}", hex::encode_upper(key));
    }

    pub fn get_region(&self, key: &[u8]) -> metapb::Region {
        self.get_region_with(key, |_| true)
    }

    pub fn get_region_id(&self, key: &[u8]) -> u64 {
        self.get_region(key).get_id()
    }

    pub fn get_down_peers(&self) -> HashMap<u64, pdpb::PeerStats> {
        self.pd_client.get_down_peers()
    }

    pub fn get(&mut self, key: &[u8]) -> Option<Vec<u8>> {
        self.get_impl("default", key, false)
    }

    pub fn get_cf(&mut self, cf: &str, key: &[u8]) -> Option<Vec<u8>> {
        self.get_impl(cf, key, false)
    }

    pub fn must_get(&mut self, key: &[u8]) -> Option<Vec<u8>> {
        self.get_impl("default", key, true)
    }

    fn get_impl(&mut self, cf: &str, key: &[u8], read_quorum: bool) -> Option<Vec<u8>> {
        let mut resp = self.request(
            key,
            vec![new_get_cf_cmd(cf, key)],
            read_quorum,
            Duration::from_secs(5),
        );
        if resp.get_header().has_error() {
            panic!("response {:?} has error", resp);
        }
        assert_eq!(resp.get_responses().len(), 1);
        assert_eq!(resp.get_responses()[0].get_cmd_type(), CmdType::Get);
        if resp.get_responses()[0].has_get() {
            Some(resp.mut_responses()[0].mut_get().take_value())
        } else {
            None
        }
    }

    pub fn must_put(&mut self, key: &[u8], value: &[u8]) {
        self.must_put_cf("default", key, value);
    }

    pub fn must_put_cf(&mut self, cf: &str, key: &[u8], value: &[u8]) {
        let resp = self.request(
            key,
            vec![new_put_cf_cmd(cf, key, value)],
            false,
            Duration::from_secs(5),
        );
        if resp.get_header().has_error() {
            panic!("response {:?} has error", resp);
        }
        assert_eq!(resp.get_responses().len(), 1);
        assert_eq!(resp.get_responses()[0].get_cmd_type(), CmdType::Put);
    }

    pub fn put(&mut self, key: &[u8], value: &[u8]) -> result::Result<(), PbError> {
        let resp = self.request(
            key,
            vec![new_put_cf_cmd("default", key, value)],
            false,
            Duration::from_secs(5),
        );
        if resp.get_header().has_error() {
            Err(resp.get_header().get_error().clone())
        } else {
            Ok(())
        }
    }

    pub fn must_delete(&mut self, key: &[u8]) {
        self.must_delete_cf("default", key)
    }

    pub fn must_delete_cf(&mut self, cf: &str, key: &[u8]) {
        let resp = self.request(
            key,
            vec![new_delete_cmd(cf, key)],
            false,
            Duration::from_secs(5),
        );
        if resp.get_header().has_error() {
            panic!("response {:?} has error", resp);
        }
        assert_eq!(resp.get_responses().len(), 1);
        assert_eq!(resp.get_responses()[0].get_cmd_type(), CmdType::Delete);
    }

    pub fn must_delete_range_cf(&mut self, cf: &str, start: &[u8], end: &[u8]) {
        let resp = self.request(
            start,
            vec![new_delete_range_cmd(cf, start, end)],
            false,
            Duration::from_secs(5),
        );
        if resp.get_header().has_error() {
            panic!("response {:?} has error", resp);
        }
        assert_eq!(resp.get_responses().len(), 1);
        assert_eq!(resp.get_responses()[0].get_cmd_type(), CmdType::DeleteRange);
    }

    pub fn must_notify_delete_range_cf(&mut self, cf: &str, start: &[u8], end: &[u8]) {
        let mut req = new_delete_range_cmd(cf, start, end);
        req.mut_delete_range().set_notify_only(true);
        let resp = self.request(start, vec![req], false, Duration::from_secs(5));
        if resp.get_header().has_error() {
            panic!("response {:?} has error", resp);
        }
        assert_eq!(resp.get_responses().len(), 1);
        assert_eq!(resp.get_responses()[0].get_cmd_type(), CmdType::DeleteRange);
    }

    pub fn must_flush_cf(&mut self, cf: &str, sync: bool) {
        for engines in &self.dbs {
            let handle = engines.kv.cf_handle(cf).unwrap();
            engines.kv.flush_cf(handle, sync).unwrap();
        }
    }

    pub fn get_region_epoch(&self, region_id: u64) -> RegionEpoch {
        self.pd_client
            .get_region_by_id(region_id)
            .wait()
            .unwrap()
            .unwrap()
            .take_region_epoch()
    }

    pub fn region_detail(&self, region_id: u64, store_id: u64) -> RegionDetailResponse {
        let status_cmd = new_region_detail_cmd();
        let peer = new_peer(store_id, 0);
        let req = new_status_request(region_id, peer, status_cmd);
        let resp = self.call_command(req, Duration::from_secs(5));
        assert!(resp.is_ok(), "{:?}", resp);

        let mut resp = resp.unwrap();
        assert!(resp.has_status_response());
        let mut status_resp = resp.take_status_response();
        assert_eq!(status_resp.get_cmd_type(), StatusCmdType::RegionDetail);
        assert!(status_resp.has_region_detail());
        status_resp.take_region_detail()
    }

    pub fn truncated_state(&self, region_id: u64, store_id: u64) -> RaftTruncatedState {
        self.get_engine(store_id)
            .get_msg_cf::<RaftApplyState>(engine::CF_RAFT, &keys::apply_state_key(region_id))
            .unwrap()
            .unwrap()
            .take_truncated_state()
    }

    pub fn add_send_filter<F: FilterFactory>(&self, factory: F) {
        let mut sim = self.sim.wl();
        for node_id in sim.get_node_ids() {
            for filter in factory.generate(node_id) {
                sim.add_send_filter(node_id, filter);
            }
        }
    }

    pub fn transfer_leader(&mut self, region_id: u64, leader: metapb::Peer) {
        let epoch = self.get_region_epoch(region_id);
        let transfer_leader = new_admin_request(region_id, &epoch, new_transfer_leader_cmd(leader));
        let resp = self
            .call_command_on_leader(transfer_leader, Duration::from_secs(5))
            .unwrap();
        assert_eq!(
            resp.get_admin_response().get_cmd_type(),
            AdminCmdType::TransferLeader,
            "{:?}",
            resp
        );
    }

    pub fn must_transfer_leader(&mut self, region_id: u64, leader: metapb::Peer) {
        let timer = Instant::now();
        loop {
            self.reset_leader_of_region(region_id);
            if self.leader_of_region(region_id) == Some(leader.clone()) {
                return;
            }
            if timer.elapsed() > Duration::from_secs(5) {
                panic!("failed to transfer leader to [{}] {:?}", region_id, leader);
            }
            self.transfer_leader(region_id, leader.clone());
        }
    }

    pub fn get_snap_dir(&self, node_id: u64) -> String {
        self.sim.rl().get_snap_dir(node_id)
    }

    pub fn clear_send_filters(&mut self) {
        let mut sim = self.sim.wl();
        for node_id in sim.get_node_ids() {
            sim.clear_send_filters(node_id);
        }
    }

    // It's similar to `ask_split`, the difference is the msg, it sends, is `Msg::SplitRegion`,
    // and `region` will not be embedded to that msg.
    // Caller must ensure that the `split_key` is in the `region`.
    pub fn split_region(&mut self, region: &metapb::Region, split_key: &[u8], cb: Callback) {
        let leader = self.leader_of_region(region.get_id()).unwrap();
        let router = self.sim.rl().get_router(leader.get_store_id()).unwrap();
        let split_key = split_key.to_vec();
        router
            .send(
                region.get_id(),
                PeerMsg::CasualMessage(CasualMessage::SplitRegion {
                    region_epoch: region.get_region_epoch().clone(),
                    split_keys: vec![split_key.clone()],
                    callback: cb,
                }),
            )
            .unwrap();
    }

    pub fn must_split(&mut self, region: &metapb::Region, split_key: &[u8]) {
        let mut try_cnt = 0;
        let split_count = self.pd_client.get_split_count();
        loop {
            // In case ask split message is ignored, we should retry.
            if try_cnt % 50 == 0 {
                self.reset_leader_of_region(region.get_id());
                let key = split_key.to_vec();
                let check = Box::new(move |write_resp: WriteResponse| {
                    let mut resp = write_resp.response;
                    if resp.get_header().has_error() {
                        let error = resp.get_header().get_error();
                        if error.has_epoch_not_match()
                            || error.has_not_leader()
                            || error.has_stale_command()
                        {
                            warn!("fail to split: {:?}, ignore.", error);
                            return;
                        }
                        panic!("failed to split: {:?}", resp);
                    }
                    let admin_resp = resp.mut_admin_response();
                    let split_resp = admin_resp.mut_splits();
                    let regions = split_resp.get_regions();
                    assert_eq!(regions.len(), 2);
                    assert_eq!(regions[0].get_end_key(), key.as_slice());
                    assert_eq!(regions[0].get_end_key(), regions[1].get_start_key());
                });
                self.split_region(region, split_key, Callback::Write(check));
            }

            if self.pd_client.check_split(region, split_key)
                && self.pd_client.get_split_count() > split_count
            {
                return;
            }

            if try_cnt > 250 {
                panic!(
                    "region {:?} has not been split by {}",
                    region,
                    hex::encode_upper(split_key)
                );
            }
            try_cnt += 1;
            sleep_ms(20);
        }
    }

    pub fn try_merge(&mut self, source: u64, target: u64) -> RaftCmdResponse {
        let region = self
            .pd_client
            .get_region_by_id(target)
            .wait()
            .unwrap()
            .unwrap();
        let prepare_merge = new_prepare_merge(region);
        let source = self
            .pd_client
            .get_region_by_id(source)
            .wait()
            .unwrap()
            .unwrap();
        let req = new_admin_request(source.get_id(), source.get_region_epoch(), prepare_merge);
        self.call_command_on_leader(req, Duration::from_secs(3))
            .unwrap()
    }

    /// Make sure region exists on that store.
    pub fn must_region_exist(&mut self, region_id: u64, store_id: u64) {
        let mut try_cnt = 0;
        loop {
            let find_leader =
                new_status_request(region_id, new_peer(store_id, 0), new_region_leader_cmd());
            let resp = self
                .call_command(find_leader, Duration::from_secs(5))
                .unwrap();

            if !is_error_response(&resp) {
                return;
            }

            if try_cnt > 250 {
                panic!(
                    "region {} doesn't exist on store {} after {} tries",
                    region_id, store_id, try_cnt
                );
            }
            try_cnt += 1;
            sleep_ms(20);
        }
    }

    /// Make sure region not exists on that store.
    pub fn must_region_not_exist(&mut self, region_id: u64, store_id: u64) {
        let mut try_cnt = 0;
        loop {
            let status_cmd = new_region_detail_cmd();
            let peer = new_peer(store_id, 0);
            let req = new_status_request(region_id, peer, status_cmd);
            let resp = self.call_command(req, Duration::from_secs(5)).unwrap();
            if resp.get_header().has_error() && resp.get_header().get_error().has_region_not_found()
            {
                return;
            }

            if try_cnt > 250 {
                panic!(
                    "region {} doesn't exist on store {} after {} tries: {:?}",
                    region_id, store_id, try_cnt, resp
                );
            }
            try_cnt += 1;
            sleep_ms(20);
        }
    }

    pub fn must_remove_region(&mut self, store_id: u64, region_id: u64) {
        let timer = Instant::now();
        loop {
            let peer = new_peer(store_id, 0);
            let find_leader = new_status_request(region_id, peer, new_region_leader_cmd());
            let resp = self
                .call_command(find_leader, Duration::from_secs(5))
                .unwrap();

            if is_error_response(&resp) {
                assert!(
                    resp.get_header().get_error().has_region_not_found(),
                    "unexpected error resp: {:?}",
                    resp
                );
                break;
            }
            if timer.elapsed() > Duration::from_secs(60) {
                panic!("region {} is not removed after 60s.", region_id);
            }
            thread::sleep(Duration::from_millis(100));
        }
    }

    // it's so common that we provide an API for it
    pub fn partition(&self, s1: Vec<u64>, s2: Vec<u64>) {
        self.add_send_filter(PartitionFilterFactory::new(s1, s2));
    }
}

impl<T: Simulator> Drop for Cluster<T> {
    fn drop(&mut self) {
        self.shutdown();
    }
}<|MERGE_RESOLUTION|>--- conflicted
+++ resolved
@@ -19,20 +19,15 @@
 use engine::Engines;
 use engine::Peekable;
 use engine::CF_DEFAULT;
+use raftengine::{Config as RaftEngineCfg, RaftEngine};
 use tikv::config::TiKvConfig;
 use tikv::pd::PdClient;
-use tikv::raftengine::{Config as RaftEngineCfg, RaftEngine};
 use tikv::raftstore::store::fsm::{create_raft_batch_system, RaftBatchSystem, RaftRouter};
 use tikv::raftstore::store::*;
 use tikv::raftstore::{Error, Result};
 use tikv::server::Result as ServerResult;
-<<<<<<< HEAD
-use tikv::util::collections::{HashMap, HashSet};
-use tikv::util::{escape, rocksdb_util, HandyRwLock};
-=======
 use tikv_util::collections::{HashMap, HashSet};
 use tikv_util::HandyRwLock;
->>>>>>> eff99489
 
 use super::*;
 
@@ -145,20 +140,11 @@
                 rocks::util::new_engine_opt(kv_path.to_str().unwrap(), kv_db_opt, kv_cfs_opt)
                     .unwrap(),
             );
-<<<<<<< HEAD
-            let raft_path = path.path().join(Path::new("raft"));
+            let raft_path = dir.path().join(Path::new("raft"));
             let mut cfg = RaftEngineCfg::new();
             cfg.dir = String::from(raft_path.to_str().unwrap());
             let raft_engine = Arc::new(RaftEngine::new(cfg));
-            let engines = Engines::new(engine, raft_engine);
-=======
-            let raft_path = dir.path().join(Path::new("raft"));
-            let raft_engine = Arc::new(
-                rocks::util::new_engine(raft_path.to_str().unwrap(), None, &[CF_DEFAULT], None)
-                    .unwrap(),
-            );
-            let engines = Engines::new(engine, raft_engine, cache.is_some());
->>>>>>> eff99489
+            let engines = Engines::new(engine, raft_engine, false);
             self.dbs.push(engines);
             self.paths.push(dir);
         }
