--- conflicted
+++ resolved
@@ -7,13 +7,8 @@
 [dependencies]
 tikv_util = { path = "../tikv_util" }
 tikv = { path = "../../", default-features = false }
-<<<<<<< HEAD
-kvproto = { git = "https://github.com/zhangjinpeng1987/kvproto.git", branch = "dump-memory-info" }
-protobuf = "~2.0"
-=======
 kvproto = { git = "https://github.com/pingcap/kvproto.git", branch = "release-3.0" }
 protobuf = "2"
->>>>>>> 1bab2864
 tempfile = "3.0"
 raft = "0.4"
 futures = "0.1"
