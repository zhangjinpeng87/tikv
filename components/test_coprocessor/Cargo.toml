--- conflicted
+++ resolved
@@ -8,12 +8,7 @@
 tikv_util = { path = "../tikv_util" }
 tikv = { path = "../../", default-features = false }
 tipb = { git = "https://github.com/pingcap/tipb.git" }
-<<<<<<< HEAD
-kvproto = { git = "https://github.com/zhangjinpeng1987/kvproto.git", branch = "dump-memory-info" }
-protobuf = "~2.0"
-=======
 kvproto = { git = "https://github.com/pingcap/kvproto.git", branch = "release-3.0" }
 protobuf = "2"
->>>>>>> 1bab2864
 test_storage = { path = "../test_storage" }
 futures = "0.1"