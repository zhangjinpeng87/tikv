--- conflicted
+++ resolved
@@ -17,13 +17,8 @@
 ) -> (Vec<u8>, Vec<u8>) {
     let k = MvccKey::from_encoded(data_key(k));
     let k = k.append_ts(commit_ts);
-<<<<<<< HEAD
     let w = Write::new(WriteType::Put, start_ts, commit_ts, Some(v.to_vec()));
-    (k.as_encoded().clone(), w.to_bytes())
-=======
-    let w = Write::new(WriteType::Put, start_ts, Some(v.to_vec()));
     (k.as_encoded().clone(), w.as_ref().to_bytes())
->>>>>>> 1aae7209
 }
 
 fn gen_delete_k(k: &[u8], commit_ts: TimeStamp) -> Vec<u8> {
